--- conflicted
+++ resolved
@@ -1,11 +1,6 @@
 {
   "name": "openmct",
-<<<<<<< HEAD
-  "version": "0.14.0",
-  "description": "The Open MCT core platform.",
-  "dependencies": {
-=======
-  "version": "1.0.0-beta",
+  "version": "1.0.0-snapshot",
   "description": "The Open MCT core platform",
   "dependencies": {},
   "devDependencies": {
@@ -18,7 +13,6 @@
     "copy-webpack-plugin": "^4.5.2",
     "cross-env": "^6.0.3",
     "css-loader": "^1.0.0",
->>>>>>> ef3bae13
     "d3-array": "1.2.x",
     "d3-axis": "1.0.x",
     "d3-collection": "1.0.x",
