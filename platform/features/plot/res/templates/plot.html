--- conflicted
+++ resolved
@@ -22,16 +22,16 @@
 <span ng-controller="PlotController as plot"
       ng-mouseleave="representation.showControls = false">
 
-	<div class="gl-plot"
+    <div class="gl-plot"
          ng-style="{ height: 100 / plot.getSubPlots().length + '%'}"
          ng-repeat="subplot in plot.getSubPlots()">
         <div class="gl-plot-legend">
-	        <!-- ng-class is temporarily hard-coded in next element -->
+            <!-- ng-class is temporarily hard-coded in next element -->
             <span
-	            class='plot-legend-item'
+                class='plot-legend-item'
                 ng-repeat="telemetryObject in subplot.getTelemetryObjects()"
                 ng-class="plot.getLegendClass(telemetryObject)"
-	            >
+                >
                 <span class='plot-color-swatch'
                       ng-style="{ 'background-color': plot.getColor($index) }">
                 </span>
@@ -40,9 +40,9 @@
         </div>
 
         <div
-	        class="gl-plot-coords"
-	        ng-if="subplot.isHovering() && subplot.getHoverCoordinates()"
-	        >
+            class="gl-plot-coords"
+            ng-if="subplot.isHovering() && subplot.getHoverCoordinates()"
+            >
             {{subplot.getHoverCoordinates()}}
         </div>
 
@@ -75,64 +75,10 @@
              ng-mouseenter="subplot.isHovering(true); representation.showControls = true;"
              ng-mouseleave="subplot.isHovering(false)">
 
-<<<<<<< HEAD
-	        <!-- Out-of-bounds data indicators -->
-	        <!-- ng-show is temporarily hard-coded in next element -->
+            <!-- Out-of-bounds data indicators -->
+            <!-- ng-show is temporarily hard-coded in next element -->
             <div ng-show="1" class="l-oob-data l-oob-data-up"></div>
             <div ng-show="1" class="l-oob-data l-oob-data-dwn"></div>
-=======
-                <mct-chart draw="subplot.getDrawingObject()"
-                           ng-mousemove="subplot.hover($event)"
-                           ng-mousedown="subplot.startMarquee($event)"
-                           ng-mouseup="subplot.endMarquee($event); plot.update()">
-                </mct-chart>
-
-                <!-- TODO: Move into correct position; make part of group; infer from set of actions -->
-                <div class="l-local-controls gl-plot-local-controls"
-                     ng-if="$first"
-                     ng-show="representation.showControls"
-                    >
-
-                    <a href=""
-                       class="t-btn l-btn s-btn s-icon-btn s-very-subtle"
-                       ng-click="plot.stepBackPanZoom()"
-                       ng-show="plot.isZoomed()"
-                       title="Restore previous pan/zoom">
-                        <span class="ui-symbol icon">&lt;</span>
-                    </a>
-
-                    <a href=""
-                       class="t-btn l-btn s-btn s-icon-btn s-very-subtle"
-                       ng-click="plot.unzoom()"
-                       ng-show="plot.isZoomed()"
-                       title="Reset pan/zoom">
-                        <span class="ui-symbol icon">I</span>
-                    </a>
-
-                    <div class="menu-element btn s-very-subtle btn-menu dropdown menus-to-left"
-                         ng-if="plot.getModeOptions().length > 1"
-                         ng-controller="ClickAwayController as toggle">
-
-                        <span class="l-click-area" ng-click="toggle.toggle()"></span>
-
-                        <span class="ui-symbol icon type-icon">{{plot.getMode().glyph}}</span>
-                        <span>{{plot.getMode().name}}</span>
-                        <span class='ui-symbol invoke-menu'>v</span>
-
-                        <div class="menu dropdown" ng-show="toggle.isActive()">
-                            <ul>
-                                <li ng-repeat="option in plot.getModeOptions()">
-                                    <a href="" ng-click="plot.setMode(option); toggle.setState(false)">
-                                        <span class="ui-symbol type-icon icon">
-                                            {{option.glyph}}
-                                        </span>
-                                        {{option.name}}
-                                    </a>
-                                </li>
-                            </ul>
-                        </div>
-                    </div>
->>>>>>> dbd7a65a
 
             <div class="gl-plot-hash hash-v"
                  ng-repeat="tick in subplot.getDomainTicks()"
@@ -152,7 +98,7 @@
             </mct-chart>
 
             <!-- TODO: Move into correct position; make part of group; infer from set of actions -->
-            <div class="gl-plot-local-controls"
+            <div class="l-local-controls gl-plot-local-controls"
                  ng-if="$first"
                  ng-show="representation.showControls"
                  style="position: absolute; top: 8px; right: 8px;">
@@ -173,7 +119,7 @@
                     <span class="ui-symbol icon">I</span>
                 </a>
 
-                <div class="menu-element btn icon-btn very-subtle btn-menu dropdown click-invoke"
+                <div class="menu-element btn s-very-subtle btn-menu dropdown menus-to-left"
                      ng-if="plot.getModeOptions().length > 1"
                      ng-controller="ClickAwayController as toggle">
 
@@ -181,7 +127,7 @@
 
                     <span class="ui-symbol icon type-icon">{{plot.getMode().glyph}}</span>
                     <span>{{plot.getMode().name}}</span>
-                    <span class='ui-symbol icon invoke-menu'>v</span>
+                    <span class='ui-symbol invoke-menu'>v</span>
 
                     <div class="menu dropdown" ng-show="toggle.isActive()">
                         <ul>
