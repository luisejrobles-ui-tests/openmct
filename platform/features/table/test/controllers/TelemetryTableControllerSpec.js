--- conflicted
+++ resolved
@@ -133,13 +133,7 @@
                 });
 
                 it('to create column configuration, which is written to the' +
-<<<<<<< HEAD
-                    ' object model', function() {
-=======
                     ' object model', function () {
-                    var mockModel = {};
-
->>>>>>> c591ade4
                     controller.setup();
                     expect(mockTable.getColumnConfiguration).toHaveBeenCalled();
                     expect(mockTable.saveColumnConfiguration).toHaveBeenCalled();
