/*****************************************************************************
 * Open MCT Web, Copyright (c) 2014-2015, United States Government
 * as represented by the Administrator of the National Aeronautics and Space
 * Administration. All rights reserved.
 *
 * Open MCT Web is licensed under the Apache License, Version 2.0 (the
 * "License"); you may not use this file except in compliance with the License.
 * You may obtain a copy of the License at
 * http://www.apache.org/licenses/LICENSE-2.0.
 *
 * Unless required by applicable law or agreed to in writing, software
 * distributed under the License is distributed on an "AS IS" BASIS, WITHOUT
 * WARRANTIES OR CONDITIONS OF ANY KIND, either express or implied. See the
 * License for the specific language governing permissions and limitations
 * under the License.
 *
 * Open MCT Web includes source code licensed under additional open source
 * licenses. See the Open Source Licenses file (LICENSES.md) included with
 * this source code distribution or the Licensing information page available
 * at runtime from the About dialog for additional information.
 *****************************************************************************/
/*global define*/

define(
    [],
    function () {
        "use strict";

        var CONDUCTOR_HEIGHT = "100px",
            TEMPLATE = [
                '<div style=',
                '"position: absolute; bottom: 0; width: 100%; ',
                'overflow: hidden; ',
                'height: ' + CONDUCTOR_HEIGHT + '">',
                "<mct-include key=\"'time-conductor'\" ng-model='ngModel'>",
                "</mct-include>",
                '</div>'
            ].join(''),
            THROTTLE_MS = 200,
            GLOBAL_SHOWING = false;

        /**
         * The ConductorRepresenter attaches the universal time conductor
         * to views.
         *
         * @implements {Representer}
         * @constructor
         * @memberof platform/features/conductor
         * @param {Function} throttle a function used to reduce the frequency
         *        of function invocations
         * @param {platform/features/conductor.ConductorService} conductorService
         *        service which provides the active time conductor
         * @param $compile Angular's $compile
         * @param {ViewDefinition[]} views all defined views
         * @param {Scope} the scope of the representation
         * @param element the jqLite-wrapped representation element
         */
        function ConductorRepresenter(
            throttle,
            conductorService,
            $compile,
            views,
            scope,
            element
        ) {
            this.throttle = throttle;
            this.scope = scope;
            this.conductorService = conductorService;
            this.element = element;
            this.views = views;
            this.$compile = $compile;
        }

<<<<<<< HEAD
        // Combine start/end times & domain into a single object
        function bounds(start, end, domain) {
            return { start: start, end: end, domain: domain };
        }

        // Update the time conductor from the scope
        function wireScope(conductor, conductorScope, repScope) {
            function updateConductorOuter() {
                conductor.queryStart(conductorScope.ngModel.conductor.outer.start);
                conductor.queryEnd(conductorScope.ngModel.conductor.outer.end);
                repScope.$broadcast('telemetry:query:bounds', bounds(
                    conductor.queryStart(),
                    conductor.queryEnd(),
                    conductor.domain()
                ));
            }

            function updateConductorInner() {
                conductor.displayStart(conductorScope.ngModel.conductor.inner.start);
                conductor.displayEnd(conductorScope.ngModel.conductor.inner.end);
                repScope.$broadcast('telemetry:display:bounds', bounds(
                    conductor.displayStart(),
                    conductor.displayEnd(),
                    conductor.domain()
                ));
            }

            function updateDomain(value) {
                conductor.domain(value);
                repScope.$broadcast('telemetry:display:bounds', bounds(
                    conductor.displayStart(),
                    conductor.displayEnd(),
                    conductor.domain()
                ));
            }

            // telemetry domain metadata -> option for a select control
            function makeOption(domainOption) {
                return {
                    name: domainOption.name,
                    value: domainOption.key
                };
            }

            conductorScope.ngModel = {};
            conductorScope.ngModel.conductor = {
                outer: bounds(conductor.queryStart(), conductor.queryEnd()),
                inner: bounds(conductor.displayStart(), conductor.displayEnd())
            };
            conductorScope.ngModel.options =
                conductor.domainOptions().map(makeOption);
            conductorScope.ngModel.domain = conductor.domain();

            conductorScope
                .$watch('ngModel.conductor.outer.start', updateConductorOuter);
            conductorScope
                .$watch('ngModel.conductor.outer.end', updateConductorOuter);
            conductorScope
                .$watch('ngModel.conductor.inner.start', updateConductorInner);
=======
        // Update the time conductor from the scope
        ConductorRepresenter.prototype.wireScope = function () {
            var conductor = this.conductorService.getConductor(),
                conductorScope = this.conductorScope(),
                repScope = this.scope,
                lastObservedBounds,
                broadcastBounds;

            // Combine start/end times into a single object
            function bounds(start, end) {
                return {
                    start: conductor.displayStart(),
                    end: conductor.displayEnd()
                };
            }

            function boundsAreStable(newlyObservedBounds) {
                return !lastObservedBounds ||
                    (lastObservedBounds.start === newlyObservedBounds.start &&
                    lastObservedBounds.end === newlyObservedBounds.end);
            }

            function updateConductorInner() {
                conductor.displayStart(conductorScope.conductor.inner.start);
                conductor.displayEnd(conductorScope.conductor.inner.end);
                lastObservedBounds = lastObservedBounds || bounds();
                broadcastBounds();
            }

            broadcastBounds = this.throttle(function () {
                var newlyObservedBounds = bounds();

                if (boundsAreStable(newlyObservedBounds)) {
                    repScope.$broadcast('telemetry:display:bounds', bounds());
                    lastObservedBounds = undefined;
                } else {
                    lastObservedBounds = newlyObservedBounds;
                    broadcastBounds();
                }
            }, THROTTLE_MS);

            conductorScope.conductor = { outer: bounds(), inner: bounds() };

>>>>>>> 12c6e539
            conductorScope
                .$watch('ngModel.conductor.inner.end', updateConductorInner);
            conductorScope
                .$watch('ngModel.domain', updateDomain);

            repScope.$on('telemetry:view', updateConductorInner);
        };

        ConductorRepresenter.prototype.conductorScope = function (s) {
            return (this.cScope = arguments.length > 0 ? s : this.cScope);
        };

        // Handle a specific representation of a specific domain object
        ConductorRepresenter.prototype.represent = function represent(representation, representedObject) {
            this.destroy();

            if (this.views.indexOf(representation) !== -1 && !GLOBAL_SHOWING) {
                // Track original states
                this.originalHeight = this.element.css('height');
                this.hadAbs = this.element.hasClass('abs');

                // Create a new scope for the conductor
                this.conductorScope(this.scope.$new());
                this.wireScope();
                this.conductorElement =
                    this.$compile(TEMPLATE)(this.conductorScope());
                this.element.after(this.conductorElement[0]);
                this.element.addClass('abs');
                this.element.css('bottom', CONDUCTOR_HEIGHT);
                GLOBAL_SHOWING = true;
            }
        };

        // Respond to the destruction of the current representation.
        ConductorRepresenter.prototype.destroy = function destroy() {
            // We may not have decided to show in the first place,
            // so circumvent any unnecessary cleanup
            if (!this.conductorElement) {
                return;
            }

            // Restore the original size of the mct-representation
            if (!this.hadAbs) {
                this.element.removeClass('abs');
            }
            this.element.css('height', this.originalHeight);

            // ...and remove the conductor
            if (this.conductorElement) {
                this.conductorElement.remove();
                this.conductorElement = undefined;
            }

            // Finally, destroy its scope
            if (this.conductorScope()) {
                this.conductorScope().$destroy();
                this.conductorScope(undefined);
            }

            GLOBAL_SHOWING = false;
        };

        return ConductorRepresenter;
    }
);
<|MERGE_RESOLUTION|>--- conflicted
+++ resolved
@@ -71,32 +71,34 @@
             this.$compile = $compile;
         }
 
-<<<<<<< HEAD
-        // Combine start/end times & domain into a single object
-        function bounds(start, end, domain) {
-            return { start: start, end: end, domain: domain };
-        }
-
         // Update the time conductor from the scope
-        function wireScope(conductor, conductorScope, repScope) {
-            function updateConductorOuter() {
-                conductor.queryStart(conductorScope.ngModel.conductor.outer.start);
-                conductor.queryEnd(conductorScope.ngModel.conductor.outer.end);
-                repScope.$broadcast('telemetry:query:bounds', bounds(
-                    conductor.queryStart(),
-                    conductor.queryEnd(),
-                    conductor.domain()
-                ));
+        ConductorRepresenter.prototype.wireScope = function () {
+            var conductor = this.conductorService.getConductor(),
+                conductorScope = this.conductorScope(),
+                repScope = this.scope,
+                lastObservedBounds,
+                broadcastBounds;
+
+            // Combine start/end times into a single object
+            function bounds(start, end) {
+                return {
+                    start: conductor.displayStart(),
+                    end: conductor.displayEnd(),
+                    domain: conductor.domain()
+                };
+            }
+
+            function boundsAreStable(newlyObservedBounds) {
+                return !lastObservedBounds ||
+                    (lastObservedBounds.start === newlyObservedBounds.start &&
+                    lastObservedBounds.end === newlyObservedBounds.end);
             }
 
             function updateConductorInner() {
-                conductor.displayStart(conductorScope.ngModel.conductor.inner.start);
-                conductor.displayEnd(conductorScope.ngModel.conductor.inner.end);
-                repScope.$broadcast('telemetry:display:bounds', bounds(
-                    conductor.displayStart(),
-                    conductor.displayEnd(),
-                    conductor.domain()
-                ));
+                conductor.displayStart(conductorScope.conductor.inner.start);
+                conductor.displayEnd(conductorScope.conductor.inner.end);
+                lastObservedBounds = lastObservedBounds || bounds();
+                broadcastBounds();
             }
 
             function updateDomain(value) {
@@ -114,51 +116,6 @@
                     name: domainOption.name,
                     value: domainOption.key
                 };
-            }
-
-            conductorScope.ngModel = {};
-            conductorScope.ngModel.conductor = {
-                outer: bounds(conductor.queryStart(), conductor.queryEnd()),
-                inner: bounds(conductor.displayStart(), conductor.displayEnd())
-            };
-            conductorScope.ngModel.options =
-                conductor.domainOptions().map(makeOption);
-            conductorScope.ngModel.domain = conductor.domain();
-
-            conductorScope
-                .$watch('ngModel.conductor.outer.start', updateConductorOuter);
-            conductorScope
-                .$watch('ngModel.conductor.outer.end', updateConductorOuter);
-            conductorScope
-                .$watch('ngModel.conductor.inner.start', updateConductorInner);
-=======
-        // Update the time conductor from the scope
-        ConductorRepresenter.prototype.wireScope = function () {
-            var conductor = this.conductorService.getConductor(),
-                conductorScope = this.conductorScope(),
-                repScope = this.scope,
-                lastObservedBounds,
-                broadcastBounds;
-
-            // Combine start/end times into a single object
-            function bounds(start, end) {
-                return {
-                    start: conductor.displayStart(),
-                    end: conductor.displayEnd()
-                };
-            }
-
-            function boundsAreStable(newlyObservedBounds) {
-                return !lastObservedBounds ||
-                    (lastObservedBounds.start === newlyObservedBounds.start &&
-                    lastObservedBounds.end === newlyObservedBounds.end);
-            }
-
-            function updateConductorInner() {
-                conductor.displayStart(conductorScope.conductor.inner.start);
-                conductor.displayEnd(conductorScope.conductor.inner.end);
-                lastObservedBounds = lastObservedBounds || bounds();
-                broadcastBounds();
             }
 
             broadcastBounds = this.throttle(function () {
@@ -173,9 +130,15 @@
                 }
             }, THROTTLE_MS);
 
-            conductorScope.conductor = { outer: bounds(), inner: bounds() };
-
->>>>>>> 12c6e539
+            conductorScope.ngModel = {};
+            conductorScope.ngModel.conductor =
+                { outer: bounds(), inner: bounds() };
+            conductorScope.ngModel.options =
+                conductor.domainOptions().map(makeOption);
+            conductorScope.ngModel.domain = conductor.domain();
+
+            conductorScope
+                .$watch('ngModel.conductor.inner.start', updateConductorInner);
             conductorScope
                 .$watch('ngModel.conductor.inner.end', updateConductorInner);
             conductorScope
