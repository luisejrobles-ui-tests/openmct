<!--
 Open MCT Web, Copyright (c) 2014-2015, United States Government
 as represented by the Administrator of the National Aeronautics and Space
 Administration. All rights reserved.

 Open MCT Web is licensed under the Apache License, Version 2.0 (the
 "License"); you may not use this file except in compliance with the License.
 You may obtain a copy of the License at
 http://www.apache.org/licenses/LICENSE-2.0.

 Unless required by applicable law or agreed to in writing, software
 distributed under the License is distributed on an "AS IS" BASIS, WITHOUT
 WARRANTIES OR CONDITIONS OF ANY KIND, either express or implied. See the
 License for the specific language governing permissions and limitations
 under the License.

 Open MCT Web includes source code licensed under additional open source
 licenses. See the Open Source Licenses file (LICENSES.md) included with
 this source code distribution or the Licensing information page available
 at runtime from the About dialog for additional information.
-->
<div class="l-flex-col flex-elem grows holder holder-search"  ng-controller="SearchController as controller">
<<<<<<< HEAD
    <div class="search-bar search-input l-filter s-filter flex-elem" ng-controller="ClickAwayController as toggle">
        <input type="search"
=======
    <div class="search-bar flex-elem"
         ng-controller="ClickAwayController as toggle"
         ng-class="{ holder: !(ngModel.input === '' || ngModel.input === undefined) }">
        <input class="search-input"
               type="text"
>>>>>>> 9cc03123
               ng-model="ngModel.input"
               ng-keyup="controller.search()"/>
        <a class="clear-icon"
           ng-class="{show: !(ngModel.input === '' || ngModel.input === undefined)}"
           ng-click="ngModel.input = ''; controller.search()"></a>
        <a class="menu-icon"
           ng-click="toggle.toggle()"></a>
        <mct-include key="'search-menu'"
                     class="menu-element search-menu-holder"
                     ng-class="{off: !toggle.isActive()}"
                     ng-model="ngModel"
                     ng-click="toggle.setState(true)">
        </mct-include>
    </div>
    <div class="active-filter-display flex-elem holder"
         ng-class="{off: ngModel.filtersString === '' || ngModel.filtersString === undefined || !ngModel.search}"
         ng-controller="SearchMenuController as menuController">
        <a class="clear-icon clear-filters-icon"
           ng-click="ngModel.checkAll = true; menuController.checkAll()"></a>Filtered by: {{ ngModel.filtersString }}
    </div>
    <div class="search-results flex-elem holder grows vscroll"
         ng-class="{ off: !(loading || results.length > 0), loading: loading }">
        <mct-representation key="'search-item'"
                            ng-repeat="result in results"
                            mct-object="result.object"
                            ng-model="ngModel"
                            class="l-flex-row flex-elem grows">
        </mct-representation>
        <a class="load-more-button s-btn vsm" ng-if="controller.areMore()" ng-click="controller.loadMore()">More Results</a>
    </div>

</div><|MERGE_RESOLUTION|>--- conflicted
+++ resolved
@@ -20,16 +20,11 @@
  at runtime from the About dialog for additional information.
 -->
 <div class="l-flex-col flex-elem grows holder holder-search"  ng-controller="SearchController as controller">
-<<<<<<< HEAD
-    <div class="search-bar search-input l-filter s-filter flex-elem" ng-controller="ClickAwayController as toggle">
-        <input type="search"
-=======
     <div class="search-bar flex-elem"
          ng-controller="ClickAwayController as toggle"
          ng-class="{ holder: !(ngModel.input === '' || ngModel.input === undefined) }">
         <input class="search-input"
                type="text"
->>>>>>> 9cc03123
                ng-model="ngModel.input"
                ng-keyup="controller.search()"/>
         <a class="clear-icon"
