<!--
 Open MCT Web, Copyright (c) 2014-2015, United States Government
 as represented by the Administrator of the National Aeronautics and Space
 Administration. All rights reserved.

 Open MCT Web is licensed under the Apache License, Version 2.0 (the
 "License"); you may not use this file except in compliance with the License.
 You may obtain a copy of the License at
 http://www.apache.org/licenses/LICENSE-2.0.

 Unless required by applicable law or agreed to in writing, software
 distributed under the License is distributed on an "AS IS" BASIS, WITHOUT
 WARRANTIES OR CONDITIONS OF ANY KIND, either express or implied. See the
 License for the specific language governing permissions and limitations
 under the License.

 Open MCT Web includes source code licensed under additional open source
 licenses. See the Open Source Licenses file (LICENSES.md) included with
 this source code distribution or the Licensing information page available
 at runtime from the About dialog for additional information.
-->
<!-- For selected, add class 'selected' to outer div -->
<div class='item grid-item'>
    <div class="contents abs mobile-grid-nav" ng-click='action.perform("navigate")'>
        <div class='top-bar bar abs'>
            <div class='left abs'>
                <mct-include key="_checkbox"></mct-include>
            </div>
<<<<<<< HEAD
            <div class='right abs mobile-right'>
                <div class='ui-symbol icon alert hidden' onclick="alert('Not yet functional. When this is visible, it means that this object needs to be updated. Clicking will allow that action via a dialog.');">!</div>
=======
            <div class='right abs'>
                <div class='ui-symbol icon l-icon-alert'></div>
>>>>>>> f1ca9ff1
                <div class='ui-symbol icon profile' title="Shared">P</div>
            </div>
        </div>
        <div class='item-main abs'>
            <div class='ui-symbol icon lg item-type'>
                {{type.getGlyph()}}
                <span
                    class="ui-symbol icon l-icon-link" title="This object is a link"
                    ng-show="location.isLink()"
                    ></span>
            </div>
            <div class='ui-symbol icon abs item-open'>}</div>
        </div>
        <div class='bottom-bar bar abs'>
            <div class='title'>{{model.name}}</div>
            <div class='details'>
                <span ng-show="model.composition !== undefined">
                    {{model.composition.length}} Items
                </span>
            </div>
        </div>
    </div>
    <div class="contents abs mobile-info desktop-hide">
        <mct-representation class="contents abs btn s-very-subtle desktop-hide" key="'info-button'" mct-object="domainObject"></mct-representation>
    </div>
</div><|MERGE_RESOLUTION|>--- conflicted
+++ resolved
@@ -26,13 +26,8 @@
             <div class='left abs'>
                 <mct-include key="_checkbox"></mct-include>
             </div>
-<<<<<<< HEAD
             <div class='right abs mobile-right'>
                 <div class='ui-symbol icon alert hidden' onclick="alert('Not yet functional. When this is visible, it means that this object needs to be updated. Clicking will allow that action via a dialog.');">!</div>
-=======
-            <div class='right abs'>
-                <div class='ui-symbol icon l-icon-alert'></div>
->>>>>>> f1ca9ff1
                 <div class='ui-symbol icon profile' title="Shared">P</div>
             </div>
         </div>
