--- conflicted
+++ resolved
@@ -67,7 +67,6 @@
         right: $bodyMargin;
         bottom: $bodyMargin + $ueFooterH;
         .tool-bar {
-            border-bottom: 1px solid $colorInteriorBorder;
             bottom: auto;
             height: $tbH;
             line-height: $btnToolbarH;
@@ -193,7 +192,7 @@
 
 .split-layout {
     // Specific elements margins
-    .holder.holder-treeview-elements {
+    .holder.holder-create-and-search {
         top: $bodyMargin;
         right: 0;
         bottom: $bodyMargin;
@@ -214,15 +213,12 @@
             bottom: $bodyMargin;
             left: $bodyMargin;
             right: $bodyMargin;
-<<<<<<< HEAD
-=======
         }
         .holder-elements {
             top: 0;
             bottom: $bodyMargin;
             left: $bodyMargin;
             right: $bodyMargin;
->>>>>>> d712a79b
         }
     }
 }
@@ -290,7 +286,6 @@
 /***************************************************** OBJECT BROWSE BAR */
 .object-browse-bar {
     // Converting to use flexbox layout
-    //@include absPosDefault(0, visible); // Must use visible to avoid hiding view switcher menu
     @include box-sizing(border-box);
     height: $ueTopBarH;
     line-height: $ueTopBarH;
@@ -311,7 +306,7 @@
     // Sets the left tree menu when the tree is hidden.
     .tree-holder,
     .splitter-treeview,
-    .holder-treeview-elements {
+    .holder-create-and-search {
         opacity: 0;
     }
 }
@@ -324,7 +319,7 @@
         opacity: 1;
     }
 
-    .holder-treeview-elements {
+    .holder-create-and-search {
         @include trans-prop-nice(opacity, $dur: 250ms, $delay: 200ms);
     }
 }
@@ -341,9 +336,6 @@
 
 .pane-inspect-hidden {
     .l-object-and-inspector {
-        .t-inspect {
-            z-index: 1 !important; // Move down so that primary pane elements are clickable
-        }
         .l-inspect,
         .splitter-inspect {
             opacity: 0;
