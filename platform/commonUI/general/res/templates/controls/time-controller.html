<!--
 Open MCT Web, Copyright (c) 2014-2015, United States Government
 as represented by the Administrator of the National Aeronautics and Space
 Administration. All rights reserved.

 Open MCT Web is licensed under the Apache License, Version 2.0 (the
 "License"); you may not use this file except in compliance with the License.
 You may obtain a copy of the License at
 http://www.apache.org/licenses/LICENSE-2.0.

 Unless required by applicable law or agreed to in writing, software
 distributed under the License is distributed on an "AS IS" BASIS, WITHOUT
 WARRANTIES OR CONDITIONS OF ANY KIND, either express or implied. See the
 License for the specific language governing permissions and limitations
 under the License.

 Open MCT Web includes source code licensed under additional open source
 licenses. See the Open Source Licenses file (LICENSES.md) included with
 this source code distribution or the Licensing information page available
 at runtime from the About dialog for additional information.
-->
<!-- MINE -->
<<<<<<< HEAD
<div class="l-time-controller" ng-controller="TimeRangeController">
    <div class="l-time-range-inputs-holder">
        <span class="l-time-range-inputs-elem ui-symbol type-icon">&#x43;</span>
        <span class="l-time-range-input" ng-controller="ToggleController as t1">
            <!--<span class="lbl">Start</span>-->
            <span class="s-btn time-range-start">
                <input type="text" ng-model="boundsModel.start"></input>
                <a class="ui-symbol icon icon-calendar" ng-click="t1.toggle()">
                </a>
                <mct-popup ng-if="t1.isActive()">
                    <div mct-click-elsewhere="t1.setState(false)">
                        <mct-control key="'datetime-picker'"
                                     ng-model="ngModel.outer"
                                     field="'start'"
                                     options="{ hours: true }">
                        </mct-control>
                    </div>
                </mct-popup>
            </span>
        </span>
=======
<div ng-controller="TimeRangeController">
	<div class="l-time-range-inputs-holder">
		<span class="l-time-range-inputs-elem ui-symbol type-icon">&#x43;</span>
	    <span class="l-time-range-input" ng-controller="ToggleController as t1">
	        <!--<span class="lbl">Start</span>-->
		    <span class="s-btn time-range-start" ng-click="t1.toggle()">
		        <span class="val">{{startOuterText}}</span>
	            <a class="ui-symbol icon icon-calendar"></a>
	            <mct-popup ng-if="t1.isActive()">
		            <div mct-click-elsewhere="t1.setState(false)">
			            <mct-control key="'datetime-picker'"
			                         ng-model="ngModel.outer"
			                         field="'start'"
			                         options="{ hours: true }">
			            </mct-control>
		            </div>
	            </mct-popup>
		    </span>
	    </span>
>>>>>>> fb0ce1ec

        <span class="l-time-range-inputs-elem lbl">to</span>

        <span class="l-time-range-input" ng-controller="ToggleController as t2">
            <!--<span class="lbl">End</span>-->
            <span class="s-btn l-time-range-input">
                <input type="text" ng-model="boundsModel.end"></input>
                <a class="ui-symbol icon icon-calendar" ng-click="t2.toggle()">
                </a>
                <mct-popup ng-if="t2.isActive()">
                    <div mct-click-elsewhere="t2.setState(false)">
                        <mct-control key="'datetime-picker'"
                                     ng-model="ngModel.outer"
                                     field="'end'"
                                     options="{ hours: true }">
                        </mct-control>
                    </div>
                </mct-popup>
            </span>&nbsp;
        </span>
    </div>

    <div class="l-time-range-slider-holder">
        <div class="l-time-range-slider">
            <div class="slider"
                 mct-resize="spanWidth = bounds.width">
                <div class="knob knob-l"
                     mct-drag-down="startLeftDrag()"
                     mct-drag="leftDrag(delta[0])"
                     ng-style="{ left: startInnerPct }">
                    <div class="range-value">{{startInnerText}}</div>
                </div>
                <div class="knob knob-r"
                     mct-drag-down="startRightDrag()"
                     mct-drag="rightDrag(delta[0])"
                     ng-style="{ right: endInnerPct }">
                    <div class="range-value">{{endInnerText}}</div>
                </div>
                <div class="slot range-holder">
                    <div class="range"
                         mct-drag-down="startMiddleDrag()"
                         mct-drag="middleDrag(delta[0])"
                         ng-style="{ left: startInnerPct, right: endInnerPct}">
                        <div class="toi-line"></div>
                    </div>
                </div>
            </div>
        </div>
    </div>

    <div class="l-time-range-ticks-holder">
        <div class="l-time-range-ticks">
            <div
                ng-repeat="tick in ticks"
                ng-style="{ left: $index * (100 / (ticks.length - 1)) + '%' }"
                class="tick tick-x"
                >
                <span class="l-time-range-tick-label">{{tick}}</span>
            </div>
        </div>
    </div>
</div><|MERGE_RESOLUTION|>--- conflicted
+++ resolved
@@ -19,17 +19,14 @@
  this source code distribution or the Licensing information page available
  at runtime from the About dialog for additional information.
 -->
-<!-- MINE -->
-<<<<<<< HEAD
-<div class="l-time-controller" ng-controller="TimeRangeController">
+<div ng-controller="TimeRangeController">
     <div class="l-time-range-inputs-holder">
         <span class="l-time-range-inputs-elem ui-symbol type-icon">&#x43;</span>
         <span class="l-time-range-input" ng-controller="ToggleController as t1">
             <!--<span class="lbl">Start</span>-->
             <span class="s-btn time-range-start">
                 <input type="text" ng-model="boundsModel.start"></input>
-                <a class="ui-symbol icon icon-calendar" ng-click="t1.toggle()">
-                </a>
+                <a class="ui-symbol icon icon-calendar" ng-click="t1.toggle()"></a>
                 <mct-popup ng-if="t1.isActive()">
                     <div mct-click-elsewhere="t1.setState(false)">
                         <mct-control key="'datetime-picker'"
@@ -41,27 +38,6 @@
                 </mct-popup>
             </span>
         </span>
-=======
-<div ng-controller="TimeRangeController">
-	<div class="l-time-range-inputs-holder">
-		<span class="l-time-range-inputs-elem ui-symbol type-icon">&#x43;</span>
-	    <span class="l-time-range-input" ng-controller="ToggleController as t1">
-	        <!--<span class="lbl">Start</span>-->
-		    <span class="s-btn time-range-start" ng-click="t1.toggle()">
-		        <span class="val">{{startOuterText}}</span>
-	            <a class="ui-symbol icon icon-calendar"></a>
-	            <mct-popup ng-if="t1.isActive()">
-		            <div mct-click-elsewhere="t1.setState(false)">
-			            <mct-control key="'datetime-picker'"
-			                         ng-model="ngModel.outer"
-			                         field="'start'"
-			                         options="{ hours: true }">
-			            </mct-control>
-		            </div>
-	            </mct-popup>
-		    </span>
-	    </span>
->>>>>>> fb0ce1ec
 
         <span class="l-time-range-inputs-elem lbl">to</span>
 
