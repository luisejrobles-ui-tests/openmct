--- conflicted
+++ resolved
@@ -1,5 +1,4 @@
 @charset "UTF-8";
-<<<<<<< HEAD
 /*****************************************************************************
  * Open MCT Web, Copyright (c) 2014-2015, United States Government
  * as represented by the Administrator of the National Aeronautics and Space
@@ -42,9 +41,6 @@
  * this source code distribution or the Licensing information page available
  * at runtime from the About dialog for additional information.
  *****************************************************************************/
-=======
-/* CONSTANTS */
->>>>>>> e6d830bf
 /*****************************************************************************
  * Open MCT Web, Copyright (c) 2014-2015, United States Government
  * as represented by the Administrator of the National Aeronautics and Space
@@ -66,7 +62,6 @@
  * this source code distribution or the Licensing information page available
  * at runtime from the About dialog for additional information.
  *****************************************************************************/
-<<<<<<< HEAD
 /* CONSTANTS */
 /*****************************************************************************
  * Open MCT Web, Copyright (c) 2014-2015, United States Government
@@ -89,10 +84,7 @@
  * this source code distribution or the Licensing information page available
  * at runtime from the About dialog for additional information.
  *****************************************************************************/
-/* line 5, ../../../../../../../../../Library/Ruby/Gems/2.0.0/gems/compass-core-1.0.3/stylesheets/compass/reset/_utilities.scss */
-=======
 /* line 5, ../../../../../../../../../../Library/Ruby/Gems/2.0.0/gems/compass-core-1.0.3/stylesheets/compass/reset/_utilities.scss */
->>>>>>> e6d830bf
 html, body, div, span, applet, object, iframe,
 h1, h2, h3, h4, h5, h6, p, blockquote, pre,
 a, abbr, acronym, address, big, cite, code,
@@ -113,17 +105,6 @@
   font-size: 100%;
   vertical-align: baseline; }
 
-<<<<<<< HEAD
-/* line 22, ../../../../../../../../../Library/Ruby/Gems/2.0.0/gems/compass-core-1.0.3/stylesheets/compass/reset/_utilities.scss */
-html {
-  line-height: 1; }
-
-/* line 24, ../../../../../../../../../Library/Ruby/Gems/2.0.0/gems/compass-core-1.0.3/stylesheets/compass/reset/_utilities.scss */
-ol, ul {
-  list-style: none; }
-
-/* line 26, ../../../../../../../../../Library/Ruby/Gems/2.0.0/gems/compass-core-1.0.3/stylesheets/compass/reset/_utilities.scss */
-=======
 /* line 22, ../../../../../../../../../../Library/Ruby/Gems/2.0.0/gems/compass-core-1.0.3/stylesheets/compass/reset/_utilities.scss */
 html {
   line-height: 1; }
@@ -133,49 +114,29 @@
   list-style: none; }
 
 /* line 26, ../../../../../../../../../../Library/Ruby/Gems/2.0.0/gems/compass-core-1.0.3/stylesheets/compass/reset/_utilities.scss */
->>>>>>> e6d830bf
 table {
   border-collapse: collapse;
   border-spacing: 0; }
 
-<<<<<<< HEAD
-/* line 28, ../../../../../../../../../Library/Ruby/Gems/2.0.0/gems/compass-core-1.0.3/stylesheets/compass/reset/_utilities.scss */
-=======
 /* line 28, ../../../../../../../../../../Library/Ruby/Gems/2.0.0/gems/compass-core-1.0.3/stylesheets/compass/reset/_utilities.scss */
->>>>>>> e6d830bf
 caption, th, td {
   text-align: left;
   font-weight: normal;
   vertical-align: middle; }
 
-<<<<<<< HEAD
-/* line 30, ../../../../../../../../../Library/Ruby/Gems/2.0.0/gems/compass-core-1.0.3/stylesheets/compass/reset/_utilities.scss */
-q, blockquote {
-  quotes: none; }
-  /* line 103, ../../../../../../../../../Library/Ruby/Gems/2.0.0/gems/compass-core-1.0.3/stylesheets/compass/reset/_utilities.scss */
-=======
 /* line 30, ../../../../../../../../../../Library/Ruby/Gems/2.0.0/gems/compass-core-1.0.3/stylesheets/compass/reset/_utilities.scss */
 q, blockquote {
   quotes: none; }
   /* line 103, ../../../../../../../../../../Library/Ruby/Gems/2.0.0/gems/compass-core-1.0.3/stylesheets/compass/reset/_utilities.scss */
->>>>>>> e6d830bf
   q:before, q:after, blockquote:before, blockquote:after {
     content: "";
     content: none; }
 
-<<<<<<< HEAD
-/* line 32, ../../../../../../../../../Library/Ruby/Gems/2.0.0/gems/compass-core-1.0.3/stylesheets/compass/reset/_utilities.scss */
-a img {
-  border: none; }
-
-/* line 116, ../../../../../../../../../Library/Ruby/Gems/2.0.0/gems/compass-core-1.0.3/stylesheets/compass/reset/_utilities.scss */
-=======
 /* line 32, ../../../../../../../../../../Library/Ruby/Gems/2.0.0/gems/compass-core-1.0.3/stylesheets/compass/reset/_utilities.scss */
 a img {
   border: none; }
 
 /* line 116, ../../../../../../../../../../Library/Ruby/Gems/2.0.0/gems/compass-core-1.0.3/stylesheets/compass/reset/_utilities.scss */
->>>>>>> e6d830bf
 article, aside, details, figcaption, figure, footer, header, hgroup, main, menu, nav, section, summary {
   display: block; }
 
@@ -1321,7 +1282,6 @@
   /* line 132, ../sass/lists/_tabular.scss */
   .tabular.filterable tbody, .tabular.filterable .tbody {
     top: 36px; }
-<<<<<<< HEAD
 
 /* line 1, ../sass/controls/_breadcrumb.scss */
 .l-breadcrumb {
@@ -1356,42 +1316,6 @@
       .l-breadcrumb .l-breadcrumb-item a:hover .icon {
         color: #33ccff; }
 
-=======
-
-/* line 1, ../sass/controls/_breadcrumb.scss */
-.l-breadcrumb {
-  font-size: 0.7rem;
-  line-height: 1em;
-  margin-bottom: 5px;
-  margin-left: -4px; }
-  /* line 10, ../sass/controls/_breadcrumb.scss */
-  .l-breadcrumb .l-breadcrumb-item a {
-    -moz-box-sizing: border-box;
-    -webkit-box-sizing: border-box;
-    box-sizing: border-box;
-    -moz-border-radius: 2.25px;
-    -webkit-border-radius: 2.25px;
-    border-radius: 2.25px;
-    -moz-transition: background-color 0.25s;
-    -o-transition: background-color 0.25s;
-    -webkit-transition: background-color 0.25s;
-    transition: background-color 0.25s;
-    color: #737373;
-    display: inline-block;
-    padding: 2px 4px; }
-    /* line 18, ../sass/controls/_breadcrumb.scss */
-    .l-breadcrumb .l-breadcrumb-item a .icon {
-      color: #0099cc;
-      margin-right: 5px; }
-    /* line 22, ../sass/controls/_breadcrumb.scss */
-    .l-breadcrumb .l-breadcrumb-item a:hover {
-      background: #4d4d4d;
-      color: #b3b3b3; }
-      /* line 25, ../sass/controls/_breadcrumb.scss */
-      .l-breadcrumb .l-breadcrumb-item a:hover .icon {
-        color: #33ccff; }
-
->>>>>>> e6d830bf
 /*****************************************************************************
  * Open MCT Web, Copyright (c) 2014-2015, United States Government
  * as represented by the Administrator of the National Aeronautics and Space
@@ -2126,15 +2050,11 @@
   margin-right: 50px; }
 
 /******************************************************** SLIDERS */
-<<<<<<< HEAD
-/* line 444, ../sass/controls/_controls.scss */
-=======
 /* line 439, ../sass/controls/_controls.scss */
 .wrapper-slider {
   position: relative; }
 
 /* line 447, ../sass/controls/_controls.scss */
->>>>>>> e6d830bf
 .slider .slot {
   -moz-border-radius: 2px;
   -webkit-border-radius: 2px;
@@ -2153,11 +2073,6 @@
   position: absolute;
   top: 10%;
   right: 0;
-<<<<<<< HEAD
-  bottom: auto;
-  left: 0; }
-/* line 455, ../sass/controls/_controls.scss */
-=======
   bottom: 10%;
   left: 0;
   z-index: 0; }
@@ -2177,7 +2092,6 @@
     .slider .slot .range:hover {
       background: rgba(0, 153, 204, 0.5); }
 /* line 475, ../sass/controls/_controls.scss */
->>>>>>> e6d830bf
 .slider .knob {
   background-image: url('data:image/svg+xml;base64,PD94bWwgdmVyc2lvbj0iMS4wIiBlbmNvZGluZz0idXRmLTgiPz4gPHN2ZyB2ZXJzaW9uPSIxLjEiIHhtbG5zPSJodHRwOi8vd3d3LnczLm9yZy8yMDAwL3N2ZyI+PGRlZnM+PGxpbmVhckdyYWRpZW50IGlkPSJncmFkIiBncmFkaWVudFVuaXRzPSJvYmplY3RCb3VuZGluZ0JveCIgeDE9IjAuNSIgeTE9IjAuMCIgeDI9IjAuNSIgeTI9IjEuMCI+PHN0b3Agb2Zmc2V0PSIwJSIgc3RvcC1jb2xvcj0iIzRkNGQ0ZCIvPjxzdG9wIG9mZnNldD0iMTAwJSIgc3RvcC1jb2xvcj0iIzQwNDA0MCIvPjwvbGluZWFyR3JhZGllbnQ+PC9kZWZzPjxyZWN0IHg9IjAiIHk9IjAiIHdpZHRoPSIxMDAlIiBoZWlnaHQ9IjEwMCUiIGZpbGw9InVybCgjZ3JhZCkiIC8+PC9zdmc+IA==');
   background-size: 100%;
@@ -2206,15 +2120,9 @@
   height: auto;
   width: 12px;
   top: 0;
-<<<<<<< HEAD
-  auto: 0;
-  bottom: auto;
-  left: auto; }
-=======
   bottom: 0;
   left: auto;
   z-index: 2; }
->>>>>>> e6d830bf
   /* line 148, ../sass/_mixins.scss */
   .slider .knob:not(.disabled):hover {
     background-image: url('data:image/svg+xml;base64,PD94bWwgdmVyc2lvbj0iMS4wIiBlbmNvZGluZz0idXRmLTgiPz4gPHN2ZyB2ZXJzaW9uPSIxLjEiIHhtbG5zPSJodHRwOi8vd3d3LnczLm9yZy8yMDAwL3N2ZyI+PGRlZnM+PGxpbmVhckdyYWRpZW50IGlkPSJncmFkIiBncmFkaWVudFVuaXRzPSJvYmplY3RCb3VuZGluZ0JveCIgeDE9IjAuNSIgeTE9IjAuMCIgeDI9IjAuNSIgeTI9IjEuMCI+PHN0b3Agb2Zmc2V0PSIwJSIgc3RvcC1jb2xvcj0iIzY2NjY2NiIvPjxzdG9wIG9mZnNldD0iMTAwJSIgc3RvcC1jb2xvcj0iIzRkNGQ0ZCIvPjwvbGluZWFyR3JhZGllbnQ+PC9kZWZzPjxyZWN0IHg9IjAiIHk9IjAiIHdpZHRoPSIxMDAlIiBoZWlnaHQ9IjEwMCUiIGZpbGw9InVybCgjZ3JhZCkiIC8+PC9zdmc+IA==');
@@ -2237,30 +2145,6 @@
   /* line 141, ../sass/_mixins.scss */
   .slider .knob:not(.disabled):hover:before {
     border-color: rgba(0, 153, 204, 0.9); }
-<<<<<<< HEAD
-  /* line 466, ../sass/controls/_controls.scss */
-  .slider .knob:before {
-    top: 1px;
-    bottom: 3px;
-    left: 5px; }
-/* line 473, ../sass/controls/_controls.scss */
-.slider .range {
-  background: rgba(0, 153, 204, 0.6);
-  cursor: ew-resize;
-  position: absolute;
-  top: 0;
-  right: auto;
-  bottom: 0;
-  left: auto;
-  height: auto;
-  width: auto; }
-  /* line 483, ../sass/controls/_controls.scss */
-  .slider .range:hover {
-    background: rgba(0, 153, 204, 0.7); }
-
-/******************************************************** BROWSER ELEMENTS */
-/* line 491, ../sass/controls/_controls.scss */
-=======
   /* line 487, ../sass/controls/_controls.scss */
   .slider .knob.knob-l {
     margin-left: -6px; }
@@ -2275,7 +2159,6 @@
 
 /******************************************************** BROWSER ELEMENTS */
 /* line 501, ../sass/controls/_controls.scss */
->>>>>>> e6d830bf
 ::-webkit-scrollbar {
   -moz-border-radius: 2px;
   -webkit-border-radius: 2px;
@@ -2292,11 +2175,7 @@
   height: 10px;
   width: 10px; }
 
-<<<<<<< HEAD
-/* line 497, ../sass/controls/_controls.scss */
-=======
 /* line 507, ../sass/controls/_controls.scss */
->>>>>>> e6d830bf
 ::-webkit-scrollbar-thumb {
   background-image: url('data:image/svg+xml;base64,PD94bWwgdmVyc2lvbj0iMS4wIiBlbmNvZGluZz0idXRmLTgiPz4gPHN2ZyB2ZXJzaW9uPSIxLjEiIHhtbG5zPSJodHRwOi8vd3d3LnczLm9yZy8yMDAwL3N2ZyI+PGRlZnM+PGxpbmVhckdyYWRpZW50IGlkPSJncmFkIiBncmFkaWVudFVuaXRzPSJvYmplY3RCb3VuZGluZ0JveCIgeDE9IjAuNSIgeTE9IjAuMCIgeDI9IjAuNSIgeTI9IjEuMCI+PHN0b3Agb2Zmc2V0PSIwJSIgc3RvcC1jb2xvcj0iIzY2NjY2NiIvPjxzdG9wIG9mZnNldD0iMTAwJSIgc3RvcC1jb2xvcj0iIzU5NTk1OSIvPjwvbGluZWFyR3JhZGllbnQ+PC9kZWZzPjxyZWN0IHg9IjAiIHk9IjAiIHdpZHRoPSIxMDAlIiBoZWlnaHQ9IjEwMCUiIGZpbGw9InVybCgjZ3JhZCkiIC8+PC9zdmc+IA==');
   background-size: 100%;
@@ -2314,11 +2193,7 @@
   -webkit-box-shadow: rgba(0, 0, 0, 0.3) 0 1px 3px;
   box-shadow: rgba(0, 0, 0, 0.3) 0 1px 3px;
   border-top: 1px solid gray; }
-<<<<<<< HEAD
-  /* line 504, ../sass/controls/_controls.scss */
-=======
   /* line 514, ../sass/controls/_controls.scss */
->>>>>>> e6d830bf
   ::-webkit-scrollbar-thumb:hover {
     background-image: url('data:image/svg+xml;base64,PD94bWwgdmVyc2lvbj0iMS4wIiBlbmNvZGluZz0idXRmLTgiPz4gPHN2ZyB2ZXJzaW9uPSIxLjEiIHhtbG5zPSJodHRwOi8vd3d3LnczLm9yZy8yMDAwL3N2ZyI+PGRlZnM+PGxpbmVhckdyYWRpZW50IGlkPSJncmFkIiBncmFkaWVudFVuaXRzPSJvYmplY3RCb3VuZGluZ0JveCIgeDE9IjAuNSIgeTE9IjAuMCIgeDI9IjAuNSIgeTI9IjEuMCI+PHN0b3Agb2Zmc2V0PSIwJSIgc3RvcC1jb2xvcj0iIzgwODA4MCIvPjxzdG9wIG9mZnNldD0iMTAwJSIgc3RvcC1jb2xvcj0iIzczNzM3MyIvPjwvbGluZWFyR3JhZGllbnQ+PC9kZWZzPjxyZWN0IHg9IjAiIHk9IjAiIHdpZHRoPSIxMDAlIiBoZWlnaHQ9IjEwMCUiIGZpbGw9InVybCgjZ3JhZCkiIC8+PC9zdmc+IA==');
     background-size: 100%;
@@ -2327,11 +2202,7 @@
     background-image: -webkit-linear-gradient(#808080, #737373 20px);
     background-image: linear-gradient(#808080, #737373 20px); }
 
-<<<<<<< HEAD
-/* line 509, ../sass/controls/_controls.scss */
-=======
 /* line 519, ../sass/controls/_controls.scss */
->>>>>>> e6d830bf
 ::-webkit-scrollbar-corner {
   background: rgba(0, 0, 0, 0.4); }
 
@@ -2592,8 +2463,6 @@
   right: 0;
   width: auto; }
 
-<<<<<<< HEAD
-=======
 /* line 1, ../sass/controls/_time-controller.scss */
 .l-time-controller {
   position: relative;
@@ -2691,7 +2560,6 @@
       .l-time-controller .knob.knob-r .range-value {
         left: 14px; }
 
->>>>>>> e6d830bf
 /*****************************************************************************
  * Open MCT Web, Copyright (c) 2014-2015, United States Government
  * as represented by the Administrator of the National Aeronautics and Space
@@ -2941,12 +2809,8 @@
  * at runtime from the About dialog for additional information.
  *****************************************************************************/
 /* line 22, ../sass/forms/_text-input.scss */
-<<<<<<< HEAD
-input[type="text"] {
-=======
 input[type="text"],
 input[type="date"] {
->>>>>>> e6d830bf
   -moz-appearance: none;
   -webkit-appearance: none;
   -moz-border-radius: 3px;
@@ -2965,12 +2829,6 @@
   outline: none;
   padding: 0 3px; }
   /* line 33, ../sass/forms/_mixins.scss */
-<<<<<<< HEAD
-  input[type="text"].error {
-    background: rgba(255, 0, 0, 0.5); }
-  /* line 29, ../sass/forms/_text-input.scss */
-  input[type="text"].numeric {
-=======
   input[type="text"].error,
   input[type="date"].error {
     background: rgba(255, 0, 0, 0.5); }
@@ -2997,7 +2855,6 @@
   /* line 34, ../sass/forms/_text-input.scss */
   input[type="text"].numeric,
   input[type="date"].numeric {
->>>>>>> e6d830bf
     text-align: right; }
 
 /*****************************************************************************
@@ -3977,37 +3834,24 @@
  * this source code distribution or the Licensing information page available
  * at runtime from the About dialog for additional information.
  *****************************************************************************/
-<<<<<<< HEAD
 /* line 24, ../sass/helpers/_bubbles.scss */
-=======
-/* line 27, ../sass/helpers/_bubbles.scss */
->>>>>>> e6d830bf
 .l-infobubble-wrapper {
   -moz-box-shadow: rgba(0, 0, 0, 0.4) 0 1px 5px;
   -webkit-box-shadow: rgba(0, 0, 0, 0.4) 0 1px 5px;
   box-shadow: rgba(0, 0, 0, 0.4) 0 1px 5px;
   position: absolute;
   z-index: 70; }
-<<<<<<< HEAD
   /* line 29, ../sass/helpers/_bubbles.scss */
-=======
-  /* line 32, ../sass/helpers/_bubbles.scss */
->>>>>>> e6d830bf
   .l-infobubble-wrapper .l-infobubble {
     display: inline-block;
     max-width: 300px;
     padding: 5px 10px; }
-<<<<<<< HEAD
     /* line 33, ../sass/helpers/_bubbles.scss */
-=======
-    /* line 36, ../sass/helpers/_bubbles.scss */
->>>>>>> e6d830bf
     .l-infobubble-wrapper .l-infobubble:before {
       content: "";
       position: absolute;
       width: 0;
       height: 0; }
-<<<<<<< HEAD
     /* line 39, ../sass/helpers/_bubbles.scss */
     .l-infobubble-wrapper .l-infobubble table {
       width: 100%; }
@@ -4023,64 +3867,29 @@
         .l-infobubble-wrapper .l-infobubble table tr td.align-wrap {
           white-space: normal; }
     /* line 64, ../sass/helpers/_bubbles.scss */
-=======
-    /* line 42, ../sass/helpers/_bubbles.scss */
-    .l-infobubble-wrapper .l-infobubble table {
-      width: 100%; }
-      /* line 45, ../sass/helpers/_bubbles.scss */
-      .l-infobubble-wrapper .l-infobubble table tr td {
-        padding: 2px 0;
-        vertical-align: top; }
-        /* line 52, ../sass/helpers/_bubbles.scss */
-        .l-infobubble-wrapper .l-infobubble table tr td.label {
-          padding-right: 10px;
-          white-space: nowrap; }
-        /* line 56, ../sass/helpers/_bubbles.scss */
-        .l-infobubble-wrapper .l-infobubble table tr td.value {
-          white-space: nowrap; }
-        /* line 60, ../sass/helpers/_bubbles.scss */
-        .l-infobubble-wrapper .l-infobubble table tr td.align-wrap {
-          white-space: normal; }
-    /* line 66, ../sass/helpers/_bubbles.scss */
->>>>>>> e6d830bf
     .l-infobubble-wrapper .l-infobubble .title {
       overflow: hidden;
       text-overflow: ellipsis;
       white-space: nowrap;
       margin-bottom: 5px; }
-<<<<<<< HEAD
   /* line 71, ../sass/helpers/_bubbles.scss */
   .l-infobubble-wrapper.arw-left {
     margin-left: 10px; }
     /* line 73, ../sass/helpers/_bubbles.scss */
-=======
-  /* line 73, ../sass/helpers/_bubbles.scss */
-  .l-infobubble-wrapper.arw-left {
-    margin-left: 10px; }
-    /* line 75, ../sass/helpers/_bubbles.scss */
->>>>>>> e6d830bf
     .l-infobubble-wrapper.arw-left .l-infobubble::before {
       right: 100%;
       border-top: 5px solid transparent;
       border-bottom: 5px solid transparent;
       border-right: 7.5px solid #ddd; }
-<<<<<<< HEAD
   /* line 81, ../sass/helpers/_bubbles.scss */
   .l-infobubble-wrapper.arw-right {
     margin-right: 10px; }
     /* line 83, ../sass/helpers/_bubbles.scss */
-=======
-  /* line 83, ../sass/helpers/_bubbles.scss */
-  .l-infobubble-wrapper.arw-right {
-    margin-right: 10px; }
-    /* line 85, ../sass/helpers/_bubbles.scss */
->>>>>>> e6d830bf
     .l-infobubble-wrapper.arw-right .l-infobubble::before {
       left: 100%;
       border-top: 5px solid transparent;
       border-bottom: 5px solid transparent;
       border-left: 7.5px solid #ddd; }
-<<<<<<< HEAD
   /* line 92, ../sass/helpers/_bubbles.scss */
   .l-infobubble-wrapper.arw-top .l-infobubble::before {
     top: 10px; }
@@ -4091,18 +3900,6 @@
   .l-infobubble-wrapper.arw-down {
     margin-bottom: 10px; }
     /* line 105, ../sass/helpers/_bubbles.scss */
-=======
-  /* line 94, ../sass/helpers/_bubbles.scss */
-  .l-infobubble-wrapper.arw-top .l-infobubble::before {
-    top: 10px; }
-  /* line 100, ../sass/helpers/_bubbles.scss */
-  .l-infobubble-wrapper.arw-btm .l-infobubble::before {
-    bottom: 10px; }
-  /* line 105, ../sass/helpers/_bubbles.scss */
-  .l-infobubble-wrapper.arw-down {
-    margin-bottom: 10px; }
-    /* line 107, ../sass/helpers/_bubbles.scss */
->>>>>>> e6d830bf
     .l-infobubble-wrapper.arw-down .l-infobubble::before {
       left: 50%;
       top: 100%;
@@ -4111,11 +3908,7 @@
       border-right: 5px solid transparent;
       border-top: 7.5px solid #ddd; }
 
-<<<<<<< HEAD
 /* line 118, ../sass/helpers/_bubbles.scss */
-=======
-/* line 120, ../sass/helpers/_bubbles.scss */
->>>>>>> e6d830bf
 .s-infobubble {
   -moz-border-radius: 3px;
   -webkit-border-radius: 3px;
@@ -4123,7 +3916,6 @@
   background: #ddd;
   color: #666;
   font-size: 0.8rem; }
-<<<<<<< HEAD
   /* line 124, ../sass/helpers/_bubbles.scss */
   .s-infobubble .title {
     color: #333333;
@@ -4136,20 +3928,6 @@
   .s-infobubble tr:first-child td {
     border-top: none; }
   /* line 137, ../sass/helpers/_bubbles.scss */
-=======
-  /* line 126, ../sass/helpers/_bubbles.scss */
-  .s-infobubble .title {
-    color: #333333;
-    font-weight: bold; }
-  /* line 131, ../sass/helpers/_bubbles.scss */
-  .s-infobubble tr td {
-    border-top: 1px solid #c4c4c4;
-    font-size: 0.9em; }
-  /* line 135, ../sass/helpers/_bubbles.scss */
-  .s-infobubble tr:first-child td {
-    border-top: none; }
-  /* line 139, ../sass/helpers/_bubbles.scss */
->>>>>>> e6d830bf
   .s-infobubble .value {
     color: #333333; }
 
