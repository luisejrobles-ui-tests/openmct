/*****************************************************************************
 * Open MCT Web, Copyright (c) 2014-2015, United States Government
 * as represented by the Administrator of the National Aeronautics and Space
 * Administration. All rights reserved.
 *
 * Open MCT Web is licensed under the Apache License, Version 2.0 (the
 * "License"); you may not use this file except in compliance with the License.
 * You may obtain a copy of the License at
 * http://www.apache.org/licenses/LICENSE-2.0.
 *
 * Unless required by applicable law or agreed to in writing, software
 * distributed under the License is distributed on an "AS IS" BASIS, WITHOUT
 * WARRANTIES OR CONDITIONS OF ANY KIND, either express or implied. See the
 * License for the specific language governing permissions and limitations
 * under the License.
 *
 * Open MCT Web includes source code licensed under additional open source
 * licenses. See the Open Source Licenses file (LICENSES.md) included with
 * this source code distribution or the Licensing information page available
 * at runtime from the About dialog for additional information.
 *****************************************************************************/
/*****************************************************************************
 * Open MCT Web, Copyright (c) 2014-2015, United States Government
 * as represented by the Administrator of the National Aeronautics and Space
 * Administration. All rights reserved.
 *
 * Open MCT Web is licensed under the Apache License, Version 2.0 (the
 * "License"); you may not use this file except in compliance with the License.
 * You may obtain a copy of the License at
 * http://www.apache.org/licenses/LICENSE-2.0.
 *
 * Unless required by applicable law or agreed to in writing, software
 * distributed under the License is distributed on an "AS IS" BASIS, WITHOUT
 * WARRANTIES OR CONDITIONS OF ANY KIND, either express or implied. See the
 * License for the specific language governing permissions and limitations
 * under the License.
 *
 * Open MCT Web includes source code licensed under additional open source
 * licenses. See the Open Source Licenses file (LICENSES.md) included with
 * this source code distribution or the Licensing information page available
 * at runtime from the About dialog for additional information.
 *****************************************************************************/
/************************** FEATURES */
/************************** VERY INFLUENTIAL GLOBAL DIMENSIONS */
/************************** COLORS AND SHADING */
/************************** RATIOS */
/************************** LAYOUT */
/************************** CONTROLS */
/************************** PATHS */
/************************** TIMINGS */
/*****************************************************************************
 * Open MCT Web, Copyright (c) 2014-2015, United States Government
 * as represented by the Administrator of the National Aeronautics and Space
 * Administration. All rights reserved.
 *
 * Open MCT Web is licensed under the Apache License, Version 2.0 (the
 * "License"); you may not use this file except in compliance with the License.
 * You may obtain a copy of the License at
 * http://www.apache.org/licenses/LICENSE-2.0.
 *
 * Unless required by applicable law or agreed to in writing, software
 * distributed under the License is distributed on an "AS IS" BASIS, WITHOUT
 * WARRANTIES OR CONDITIONS OF ANY KIND, either express or implied. See the
 * License for the specific language governing permissions and limitations
 * under the License.
 *
 * Open MCT Web includes source code licensed under additional open source
 * licenses. See the Open Source Licenses file (LICENSES.md) included with
 * this source code distribution or the Licensing information page available
 * at runtime from the About dialog for additional information.
 *****************************************************************************/
/************************** MOBILE REPRESENTATION ITEMS DIMENSIONS */
/************************** MOBILE TREE MENU DIMENSIONS */
/************************** WINDOW DIMENSIONS FOR RWD */
/************************** MEDIA QUERIES: WINDOW CHECKS FOR SPECIFIC ORIENTATIONS FOR EACH DEVICE */
/************************** MEDIA QUERIES: WINDOWS FOR SPECIFIC ORIENTATIONS FOR EACH DEVICE */
/************************** DEVICE PARAMETERS FOR MENUS/REPRESENTATIONS */
/*****************************************************************************
 * Open MCT Web, Copyright (c) 2014-2015, United States Government
 * as represented by the Administrator of the National Aeronautics and Space
 * Administration. All rights reserved.
 *
 * Open MCT Web is licensed under the Apache License, Version 2.0 (the
 * "License"); you may not use this file except in compliance with the License.
 * You may obtain a copy of the License at
 * http://www.apache.org/licenses/LICENSE-2.0.
 *
 * Unless required by applicable law or agreed to in writing, software
 * distributed under the License is distributed on an "AS IS" BASIS, WITHOUT
 * WARRANTIES OR CONDITIONS OF ANY KIND, either express or implied. See the
 * License for the specific language governing permissions and limitations
 * under the License.
 *
 * Open MCT Web includes source code licensed under additional open source
 * licenses. See the Open Source Licenses file (LICENSES.md) included with
 * this source code distribution or the Licensing information page available
 * at runtime from the About dialog for additional information.
 *****************************************************************************/
/*
@mixin invokeMenu($baseColor: $colorBodyFg) {
	$c: $baseColor;
	color: $c;
	&:hover {
		color: lighten($c, $ltGamma);
	}
}
*/
/*****************************************************************************
 * Open MCT Web, Copyright (c) 2014-2015, United States Government
 * as represented by the Administrator of the National Aeronautics and Space
 * Administration. All rights reserved.
 *
 * Open MCT Web is licensed under the Apache License, Version 2.0 (the
 * "License"); you may not use this file except in compliance with the License.
 * You may obtain a copy of the License at
 * http://www.apache.org/licenses/LICENSE-2.0.
 *
 * Unless required by applicable law or agreed to in writing, software
 * distributed under the License is distributed on an "AS IS" BASIS, WITHOUT
 * WARRANTIES OR CONDITIONS OF ANY KIND, either express or implied. See the
 * License for the specific language governing permissions and limitations
 * under the License.
 *
 * Open MCT Web includes source code licensed under additional open source
 * licenses. See the Open Source Licenses file (LICENSES.md) included with
 * this source code distribution or the Licensing information page available
 * at runtime from the About dialog for additional information.
 *****************************************************************************/
/*****************************************************************************
 * Open MCT Web, Copyright (c) 2014-2015, United States Government
 * as represented by the Administrator of the National Aeronautics and Space
 * Administration. All rights reserved.
 *
 * Open MCT Web is licensed under the Apache License, Version 2.0 (the
 * "License"); you may not use this file except in compliance with the License.
 * You may obtain a copy of the License at
 * http://www.apache.org/licenses/LICENSE-2.0.
 *
 * Unless required by applicable law or agreed to in writing, software
 * distributed under the License is distributed on an "AS IS" BASIS, WITHOUT
 * WARRANTIES OR CONDITIONS OF ANY KIND, either express or implied. See the
 * License for the specific language governing permissions and limitations
 * under the License.
 *
 * Open MCT Web includes source code licensed under additional open source
 * licenses. See the Open Source Licenses file (LICENSES.md) included with
 * this source code distribution or the Licensing information page available
 * at runtime from the About dialog for additional information.
 *****************************************************************************/
/* line 22, ../sass/items/_item.scss */
.items-holder {
  overflow: hidden;
  *zoom: 1;
  overflow-y: auto; }
  /* line 25, ../sass/items/_item.scss */
  .items-holder .contents {
    top: 0; }
  /* line 29, ../sass/items/_item.scss */
  .items-holder .item.grid-item {
    background-image: url('data:image/svg+xml;base64,PD94bWwgdmVyc2lvbj0iMS4wIiBlbmNvZGluZz0idXRmLTgiPz4gPHN2ZyB2ZXJzaW9uPSIxLjEiIHhtbG5zPSJodHRwOi8vd3d3LnczLm9yZy8yMDAwL3N2ZyI+PGRlZnM+PGxpbmVhckdyYWRpZW50IGlkPSJncmFkIiBncmFkaWVudFVuaXRzPSJvYmplY3RCb3VuZGluZ0JveCIgeDE9IjAuNSIgeTE9IjAuMCIgeDI9IjAuNSIgeTI9IjEuMCI+PHN0b3Agb2Zmc2V0PSIwJSIgc3RvcC1jb2xvcj0iIzVlNWU1ZSIvPjxzdG9wIG9mZnNldD0iMTAwJSIgc3RvcC1jb2xvcj0iIzUyNTI1MiIvPjwvbGluZWFyR3JhZGllbnQ+PC9kZWZzPjxyZWN0IHg9IjAiIHk9IjAiIHdpZHRoPSIxMDAlIiBoZWlnaHQ9IjEwMCUiIGZpbGw9InVybCgjZ3JhZCkiIC8+PC9zdmc+IA==');
    background-size: 100%;
    background-image: -webkit-gradient(linear, 50% 0%, 50% 100%, color-stop(0%, #5e5e5e), color-stop(100%, #525252));
    background-image: -moz-linear-gradient(#5e5e5e, #525252);
    background-image: -webkit-linear-gradient(#5e5e5e, #525252);
    background-image: linear-gradient(#5e5e5e, #525252);
    -moz-border-radius: 2px;
    -webkit-border-radius: 2px;
    border-radius: 2px;
    -moz-box-sizing: border-box;
    -webkit-box-sizing: border-box;
    box-sizing: border-box;
    -moz-box-shadow: rgba(0, 0, 0, 0.2) 0 1px 2px;
    -webkit-box-shadow: rgba(0, 0, 0, 0.2) 0 1px 2px;
    box-shadow: rgba(0, 0, 0, 0.2) 0 1px 2px;
    border: none;
    border-top: 1px solid #636363;
    color: #999;
    display: inline-block;
    box-sizing: border-box;
    cursor: pointer;
    float: left;
    height: 200px;
    width: 200px;
    margin-bottom: 3px;
    margin-right: 3px;
    position: relative; }
<<<<<<< HEAD
    /* line 162, ../sass/_mixins.scss */
=======
    /* line 153, ../sass/_mixins.scss */
>>>>>>> 1d7a0fa4
    .items-holder .item.grid-item:not(.disabled):hover {
      background-image: url('data:image/svg+xml;base64,PD94bWwgdmVyc2lvbj0iMS4wIiBlbmNvZGluZz0idXRmLTgiPz4gPHN2ZyB2ZXJzaW9uPSIxLjEiIHhtbG5zPSJodHRwOi8vd3d3LnczLm9yZy8yMDAwL3N2ZyI+PGRlZnM+PGxpbmVhckdyYWRpZW50IGlkPSJncmFkIiBncmFkaWVudFVuaXRzPSJvYmplY3RCb3VuZGluZ0JveCIgeDE9IjAuNSIgeTE9IjAuMCIgeDI9IjAuNSIgeTI9IjEuMCI+PHN0b3Agb2Zmc2V0PSIwJSIgc3RvcC1jb2xvcj0iIzcwNzA3MCIvPjxzdG9wIG9mZnNldD0iMTAwJSIgc3RvcC1jb2xvcj0iIzYzNjM2MyIvPjwvbGluZWFyR3JhZGllbnQ+PC9kZWZzPjxyZWN0IHg9IjAiIHk9IjAiIHdpZHRoPSIxMDAlIiBoZWlnaHQ9IjEwMCUiIGZpbGw9InVybCgjZ3JhZCkiIC8+PC9zdmc+IA==');
      background-size: 100%;
      background-image: -webkit-gradient(linear, 50% 0%, 50% 100%, color-stop(0%, #707070), color-stop(100%, #636363));
      background-image: -moz-linear-gradient(#707070, #636363);
      background-image: -webkit-linear-gradient(#707070, #636363);
      background-image: linear-gradient(#707070, #636363);
      color: #bdbdbd; }
<<<<<<< HEAD
      /* line 165, ../sass/_mixins.scss */
      .items-holder .item.grid-item:not(.disabled):hover.btn-menu .invoke-menu {
        color: #949494; }
    /* line 170, ../sass/_mixins.scss */
=======
      /* line 156, ../sass/_mixins.scss */
      .items-holder .item.grid-item:not(.disabled):hover.btn-menu .invoke-menu {
        color: #949494; }
    /* line 161, ../sass/_mixins.scss */
>>>>>>> 1d7a0fa4
    .items-holder .item.grid-item.btn-menu .invoke-menu {
      color: #828282; }
    /* line 46, ../sass/items/_item.scss */
    .items-holder .item.grid-item:hover .item-main .item-type {
      color: #0099cc !important; }
      /* line 48, ../sass/items/_item.scss */
      .items-holder .item.grid-item:hover .item-main .item-type .l-icon-link {
        color: #49dedb; }
    /* line 52, ../sass/items/_item.scss */
    .items-holder .item.grid-item:hover .item-main .item-open {
      opacity: 1; }
    /* line 57, ../sass/items/_item.scss */
    .items-holder .item.grid-item .contents {
      top: 5px;
      right: 5px;
      bottom: 5px;
      left: 5px; }
    /* line 61, ../sass/items/_item.scss */
    .items-holder .item.grid-item .bar.top-bar.abs {
      bottom: auto;
      height: 20px;
      line-height: 20px;
      z-index: 5; }
      /* line 66, ../sass/items/_item.scss */
      .items-holder .item.grid-item .bar.top-bar.abs .left, .items-holder .item.grid-item .bar.top-bar.abs .right {
        width: auto; }
        /* line 68, ../sass/items/_item.scss */
        .items-holder .item.grid-item .bar.top-bar.abs .left .icon, .items-holder .item.grid-item .bar.top-bar.abs .right .icon {
          margin-left: 3px; }
          /* line 70, ../sass/items/_item.scss */
          .items-holder .item.grid-item .bar.top-bar.abs .left .icon.l-icon-link, .items-holder .item.grid-item .bar.top-bar.abs .right .icon.l-icon-link {
            color: #49dedb; }
    /* line 76, ../sass/items/_item.scss */
    .items-holder .item.grid-item .bar.bottom-bar.abs {
      top: auto;
      height: 30px;
      padding: 5px; }
    /* line 82, ../sass/items/_item.scss */
    .items-holder .item.grid-item .item-main {
      line-height: 160px;
      z-index: 1; }
      /* line 88, ../sass/items/_item.scss */
      .items-holder .item.grid-item .item-main .item-type {
        overflow: false;
        position: absolute;
        top: 40px;
        right: 40px;
        bottom: 40px;
        left: 40px;
        width: auto;
        height: auto;
        color: #737373;
        text-align: center;
        font-size: 96.9px;
        line-height: 102px;
        bottom: auto;
        height: 102px;
        top: 30px; }
        /* line 100, ../sass/items/_item.scss */
        .items-holder .item.grid-item .item-main .item-type .l-icon-link {
          color: #1a8e8b;
          height: 36px;
          line-height: 36px;
          position: absolute;
          font-size: 32px;
          left: 0px;
          bottom: 10px;
          z-index: 2; }
      /* line 112, ../sass/items/_item.scss */
      .items-holder .item.grid-item .item-main .item-open {
        -moz-transition-property: "opacity";
        -o-transition-property: "opacity";
        -webkit-transition-property: "opacity";
        transition-property: "opacity";
        -moz-transition-duration: 200ms;
        -o-transition-duration: 200ms;
        -webkit-transition-duration: 200ms;
        transition-duration: 200ms;
        -moz-transition-timing-function: ease-in-out;
        -o-transition-timing-function: ease-in-out;
        -webkit-transition-timing-function: ease-in-out;
        transition-timing-function: ease-in-out;
        opacity: 0;
        font-size: 3em;
        left: auto;
        width: 50px;
        pointer-events: none;
        text-align: right; }
    /* line 124, ../sass/items/_item.scss */
    .items-holder .item.grid-item .title {
      text-shadow: rgba(0, 0, 0, 0.1) 0 1px 2px;
      color: #cccccc;
      overflow: hidden;
      white-space: nowrap;
      text-overflow: ellipsis; }
    /* line 132, ../sass/items/_item.scss */
    .items-holder .item.grid-item .details {
      font-size: 0.8em; }
    /* line 135, ../sass/items/_item.scss */
    .items-holder .item.grid-item.selected {
      background-image: url('data:image/svg+xml;base64,PD94bWwgdmVyc2lvbj0iMS4wIiBlbmNvZGluZz0idXRmLTgiPz4gPHN2ZyB2ZXJzaW9uPSIxLjEiIHhtbG5zPSJodHRwOi8vd3d3LnczLm9yZy8yMDAwL3N2ZyI+PGRlZnM+PGxpbmVhckdyYWRpZW50IGlkPSJncmFkIiBncmFkaWVudFVuaXRzPSJvYmplY3RCb3VuZGluZ0JveCIgeDE9IjAuNSIgeTE9IjAuMCIgeDI9IjAuNSIgeTI9IjEuMCI+PHN0b3Agb2Zmc2V0PSIwJSIgc3RvcC1jb2xvcj0iIzBhYzJmZiIvPjxzdG9wIG9mZnNldD0iMTAwJSIgc3RvcC1jb2xvcj0iIzAwYjRmMCIvPjwvbGluZWFyR3JhZGllbnQ+PC9kZWZzPjxyZWN0IHg9IjAiIHk9IjAiIHdpZHRoPSIxMDAlIiBoZWlnaHQ9IjEwMCUiIGZpbGw9InVybCgjZ3JhZCkiIC8+PC9zdmc+IA==');
      background-size: 100%;
      background-image: -webkit-gradient(linear, 50% 0%, 50% 100%, color-stop(0%, #0ac2ff), color-stop(100%, #00b4f0));
      background-image: -moz-linear-gradient(#0ac2ff, #00b4f0);
      background-image: -webkit-linear-gradient(#0ac2ff, #00b4f0);
      background-image: linear-gradient(#0ac2ff, #00b4f0);
      -moz-border-radius: 2px;
      -webkit-border-radius: 2px;
      border-radius: 2px;
      -moz-box-sizing: border-box;
      -webkit-box-sizing: border-box;
      box-sizing: border-box;
      -moz-box-shadow: rgba(0, 0, 0, 0.2) 0 1px 2px;
      -webkit-box-shadow: rgba(0, 0, 0, 0.2) 0 1px 2px;
      box-shadow: rgba(0, 0, 0, 0.2) 0 1px 2px;
      border: none;
      border-top: 1px solid #14c4ff;
      color: #999;
      display: inline-block;
      color: #80dfff; }
<<<<<<< HEAD
      /* line 162, ../sass/_mixins.scss */
=======
      /* line 153, ../sass/_mixins.scss */
>>>>>>> 1d7a0fa4
      .items-holder .item.grid-item.selected:not(.disabled):hover {
        background-image: url('data:image/svg+xml;base64,PD94bWwgdmVyc2lvbj0iMS4wIiBlbmNvZGluZz0idXRmLTgiPz4gPHN2ZyB2ZXJzaW9uPSIxLjEiIHhtbG5zPSJodHRwOi8vd3d3LnczLm9yZy8yMDAwL3N2ZyI+PGRlZnM+PGxpbmVhckdyYWRpZW50IGlkPSJncmFkIiBncmFkaWVudFVuaXRzPSJvYmplY3RCb3VuZGluZ0JveCIgeDE9IjAuNSIgeTE9IjAuMCIgeDI9IjAuNSIgeTI9IjEuMCI+PHN0b3Agb2Zmc2V0PSIwJSIgc3RvcC1jb2xvcj0iIzJlY2JmZiIvPjxzdG9wIG9mZnNldD0iMTAwJSIgc3RvcC1jb2xvcj0iIzE0YzRmZiIvPjwvbGluZWFyR3JhZGllbnQ+PC9kZWZzPjxyZWN0IHg9IjAiIHk9IjAiIHdpZHRoPSIxMDAlIiBoZWlnaHQ9IjEwMCUiIGZpbGw9InVybCgjZ3JhZCkiIC8+PC9zdmc+IA==');
        background-size: 100%;
        background-image: -webkit-gradient(linear, 50% 0%, 50% 100%, color-stop(0%, #2ecbff), color-stop(100%, #14c4ff));
        background-image: -moz-linear-gradient(#2ecbff, #14c4ff);
        background-image: -webkit-linear-gradient(#2ecbff, #14c4ff);
        background-image: linear-gradient(#2ecbff, #14c4ff);
        color: #bdbdbd; }
<<<<<<< HEAD
        /* line 165, ../sass/_mixins.scss */
        .items-holder .item.grid-item.selected:not(.disabled):hover.btn-menu .invoke-menu {
          color: #75ddff; }
      /* line 170, ../sass/_mixins.scss */
=======
        /* line 156, ../sass/_mixins.scss */
        .items-holder .item.grid-item.selected:not(.disabled):hover.btn-menu .invoke-menu {
          color: #75ddff; }
      /* line 161, ../sass/_mixins.scss */
>>>>>>> 1d7a0fa4
      .items-holder .item.grid-item.selected.btn-menu .invoke-menu {
        color: #52d4ff; }
      /* line 140, ../sass/items/_item.scss */
      .items-holder .item.grid-item.selected .item-type, .items-holder .item.grid-item.selected .top-bar .icon:not(.alert) {
        color: #80dfff; }
      /* line 141, ../sass/items/_item.scss */
      .items-holder .item.grid-item.selected .item-main .item-open {
        color: #80dfff; }
      /* line 142, ../sass/items/_item.scss */
      .items-holder .item.grid-item.selected .title {
        color: white; }
      /* line 144, ../sass/items/_item.scss */
      .items-holder .item.grid-item.selected:hover .item-main .item-type {
        color: white !important; }

/*****************************************************************************
 * Open MCT Web, Copyright (c) 2014-2015, United States Government
 * as represented by the Administrator of the National Aeronautics and Space
 * Administration. All rights reserved.
 *
 * Open MCT Web is licensed under the Apache License, Version 2.0 (the
 * "License"); you may not use this file except in compliance with the License.
 * You may obtain a copy of the License at
 * http://www.apache.org/licenses/LICENSE-2.0.
 *
 * Unless required by applicable law or agreed to in writing, software
 * distributed under the License is distributed on an "AS IS" BASIS, WITHOUT
 * WARRANTIES OR CONDITIONS OF ANY KIND, either express or implied. See the
 * License for the specific language governing permissions and limitations
 * under the License.
 *
 * Open MCT Web includes source code licensed under additional open source
 * licenses. See the Open Source Licenses file (LICENSES.md) included with
 * this source code distribution or the Licensing information page available
 * at runtime from the About dialog for additional information.
 *****************************************************************************/
@media screen and (orientation: portrait) and (max-width: 514px) and (max-height: 740px) and (max-device-width: 799px) and (max-device-height: 1024px), screen and (orientation: landscape) and (max-height: 514px) and (max-width: 740px) and (max-device-width: 799px) and (max-device-height: 1024px), screen and (orientation: landscape) and (max-height: 514px) and (max-width: 740px) and (max-device-width: 1024px) and (max-device-height: 799px), screen and (orientation: portrait) and (min-width: 515px) and (max-width: 799px) and (min-height: 741px) and (max-height: 1024px) and (max-device-width: 799px) and (max-device-height: 1024px), screen and (orientation: landscape) and (min-height: 515px) and (max-height: 799px) and (min-width: 741px) and (max-width: 1024px) and (max-device-width: 799px) and (max-device-height: 1024px), screen and (orientation: landscape) and (min-height: 515px) and (max-height: 799px) and (min-width: 741px) and (max-width: 1024px) and (max-device-width: 1024px) and (max-device-height: 799px) {
  /* line 35, ../sass/mobile/_item.scss */
  .items-holder .item.grid-item .bar.bottom-bar.abs {
    top: 0px;
    height: auto; }
  /* line 41, ../sass/mobile/_item.scss */
  .items-holder .item.grid-item .item-main .item-type {
    font-size: 30px;
    text-align: left; }
  /* line 45, ../sass/mobile/_item.scss */
  .items-holder .item.grid-item .item-main .item-open {
    display: none; }
  /* line 49, ../sass/mobile/_item.scss */
  .items-holder .item.grid-item .title, .items-holder .item.grid-item .details {
    margin-left: 30px; } }
@media screen and (orientation: portrait) and (max-width: 514px) and (max-height: 740px) and (max-device-width: 799px) and (max-device-height: 1024px), screen and (orientation: landscape) and (max-height: 514px) and (max-width: 740px) and (max-device-width: 799px) and (max-device-height: 1024px), screen and (orientation: landscape) and (max-height: 514px) and (max-width: 740px) and (max-device-width: 1024px) and (max-device-height: 799px) {
  /* line 29, ../sass/mobile/_item.scss */
  .items-holder .item.grid-item {
    width: 100%;
    height: 50px; }
    /* line 59, ../sass/mobile/_item.scss */
    .items-holder .item.grid-item .item-main .item-type {
      line-height: 40px; }
    /* line 63, ../sass/mobile/_item.scss */
    .items-holder .item.grid-item .title {
      margin-right: 10px;
      line-height: 25px; }
    /* line 67, ../sass/mobile/_item.scss */
    .items-holder .item.grid-item .details {
      margin-right: 10px;
      line-height: 0px; } }
@media screen and (orientation: portrait) and (min-width: 515px) and (max-width: 799px) and (min-height: 741px) and (max-height: 1024px) and (max-device-width: 799px) and (max-device-height: 1024px), screen and (orientation: landscape) and (min-height: 515px) and (max-height: 799px) and (min-width: 741px) and (max-width: 1024px) and (max-device-width: 799px) and (max-device-height: 1024px), screen and (orientation: landscape) and (min-height: 515px) and (max-height: 799px) and (min-width: 741px) and (max-width: 1024px) and (max-device-width: 1024px) and (max-device-height: 799px) {
  /* line 29, ../sass/mobile/_item.scss */
  .items-holder .item.grid-item {
    width: 100%;
    height: 66.66667px; }
    /* line 78, ../sass/mobile/_item.scss */
    .items-holder .item.grid-item .item-main .item-type {
      font-size: 30px;
      line-height: 50px; }
    /* line 83, ../sass/mobile/_item.scss */
    .items-holder .item.grid-item .title {
      margin-right: 10px;
      line-height: 38px; }
    /* line 87, ../sass/mobile/_item.scss */
    .items-holder .item.grid-item .details {
      margin-right: 10px;
      line-height: 0px; } }
@media screen and (min-device-width: 800px) and (min-device-height: 1025px), screen and (min-device-width: 1025px) and (min-device-height: 800px) {
  /* line 29, ../sass/mobile/_item.scss */
  .items-holder .item.grid-item {
    width: 200px;
    height: 200px; } }<|MERGE_RESOLUTION|>--- conflicted
+++ resolved
@@ -184,11 +184,7 @@
     margin-bottom: 3px;
     margin-right: 3px;
     position: relative; }
-<<<<<<< HEAD
-    /* line 162, ../sass/_mixins.scss */
-=======
-    /* line 153, ../sass/_mixins.scss */
->>>>>>> 1d7a0fa4
+    /* line 163, ../sass/_mixins.scss */
     .items-holder .item.grid-item:not(.disabled):hover {
       background-image: url('data:image/svg+xml;base64,PD94bWwgdmVyc2lvbj0iMS4wIiBlbmNvZGluZz0idXRmLTgiPz4gPHN2ZyB2ZXJzaW9uPSIxLjEiIHhtbG5zPSJodHRwOi8vd3d3LnczLm9yZy8yMDAwL3N2ZyI+PGRlZnM+PGxpbmVhckdyYWRpZW50IGlkPSJncmFkIiBncmFkaWVudFVuaXRzPSJvYmplY3RCb3VuZGluZ0JveCIgeDE9IjAuNSIgeTE9IjAuMCIgeDI9IjAuNSIgeTI9IjEuMCI+PHN0b3Agb2Zmc2V0PSIwJSIgc3RvcC1jb2xvcj0iIzcwNzA3MCIvPjxzdG9wIG9mZnNldD0iMTAwJSIgc3RvcC1jb2xvcj0iIzYzNjM2MyIvPjwvbGluZWFyR3JhZGllbnQ+PC9kZWZzPjxyZWN0IHg9IjAiIHk9IjAiIHdpZHRoPSIxMDAlIiBoZWlnaHQ9IjEwMCUiIGZpbGw9InVybCgjZ3JhZCkiIC8+PC9zdmc+IA==');
       background-size: 100%;
@@ -197,17 +193,10 @@
       background-image: -webkit-linear-gradient(#707070, #636363);
       background-image: linear-gradient(#707070, #636363);
       color: #bdbdbd; }
-<<<<<<< HEAD
-      /* line 165, ../sass/_mixins.scss */
+      /* line 166, ../sass/_mixins.scss */
       .items-holder .item.grid-item:not(.disabled):hover.btn-menu .invoke-menu {
         color: #949494; }
-    /* line 170, ../sass/_mixins.scss */
-=======
-      /* line 156, ../sass/_mixins.scss */
-      .items-holder .item.grid-item:not(.disabled):hover.btn-menu .invoke-menu {
-        color: #949494; }
-    /* line 161, ../sass/_mixins.scss */
->>>>>>> 1d7a0fa4
+    /* line 171, ../sass/_mixins.scss */
     .items-holder .item.grid-item.btn-menu .invoke-menu {
       color: #828282; }
     /* line 46, ../sass/items/_item.scss */
@@ -328,11 +317,7 @@
       color: #999;
       display: inline-block;
       color: #80dfff; }
-<<<<<<< HEAD
-      /* line 162, ../sass/_mixins.scss */
-=======
-      /* line 153, ../sass/_mixins.scss */
->>>>>>> 1d7a0fa4
+      /* line 163, ../sass/_mixins.scss */
       .items-holder .item.grid-item.selected:not(.disabled):hover {
         background-image: url('data:image/svg+xml;base64,PD94bWwgdmVyc2lvbj0iMS4wIiBlbmNvZGluZz0idXRmLTgiPz4gPHN2ZyB2ZXJzaW9uPSIxLjEiIHhtbG5zPSJodHRwOi8vd3d3LnczLm9yZy8yMDAwL3N2ZyI+PGRlZnM+PGxpbmVhckdyYWRpZW50IGlkPSJncmFkIiBncmFkaWVudFVuaXRzPSJvYmplY3RCb3VuZGluZ0JveCIgeDE9IjAuNSIgeTE9IjAuMCIgeDI9IjAuNSIgeTI9IjEuMCI+PHN0b3Agb2Zmc2V0PSIwJSIgc3RvcC1jb2xvcj0iIzJlY2JmZiIvPjxzdG9wIG9mZnNldD0iMTAwJSIgc3RvcC1jb2xvcj0iIzE0YzRmZiIvPjwvbGluZWFyR3JhZGllbnQ+PC9kZWZzPjxyZWN0IHg9IjAiIHk9IjAiIHdpZHRoPSIxMDAlIiBoZWlnaHQ9IjEwMCUiIGZpbGw9InVybCgjZ3JhZCkiIC8+PC9zdmc+IA==');
         background-size: 100%;
@@ -341,17 +326,10 @@
         background-image: -webkit-linear-gradient(#2ecbff, #14c4ff);
         background-image: linear-gradient(#2ecbff, #14c4ff);
         color: #bdbdbd; }
-<<<<<<< HEAD
-        /* line 165, ../sass/_mixins.scss */
+        /* line 166, ../sass/_mixins.scss */
         .items-holder .item.grid-item.selected:not(.disabled):hover.btn-menu .invoke-menu {
           color: #75ddff; }
-      /* line 170, ../sass/_mixins.scss */
-=======
-        /* line 156, ../sass/_mixins.scss */
-        .items-holder .item.grid-item.selected:not(.disabled):hover.btn-menu .invoke-menu {
-          color: #75ddff; }
-      /* line 161, ../sass/_mixins.scss */
->>>>>>> 1d7a0fa4
+      /* line 171, ../sass/_mixins.scss */
       .items-holder .item.grid-item.selected.btn-menu .invoke-menu {
         color: #52d4ff; }
       /* line 140, ../sass/items/_item.scss */
@@ -396,11 +374,13 @@
   /* line 41, ../sass/mobile/_item.scss */
   .items-holder .item.grid-item .item-main .item-type {
     font-size: 30px;
+    top: 0px;
+    left: 0px;
     text-align: left; }
-  /* line 45, ../sass/mobile/_item.scss */
+  /* line 47, ../sass/mobile/_item.scss */
   .items-holder .item.grid-item .item-main .item-open {
     display: none; }
-  /* line 49, ../sass/mobile/_item.scss */
+  /* line 51, ../sass/mobile/_item.scss */
   .items-holder .item.grid-item .title, .items-holder .item.grid-item .details {
     margin-left: 30px; } }
 @media screen and (orientation: portrait) and (max-width: 514px) and (max-height: 740px) and (max-device-width: 799px) and (max-device-height: 1024px), screen and (orientation: landscape) and (max-height: 514px) and (max-width: 740px) and (max-device-width: 799px) and (max-device-height: 1024px), screen and (orientation: landscape) and (max-height: 514px) and (max-width: 740px) and (max-device-width: 1024px) and (max-device-height: 799px) {
@@ -408,14 +388,14 @@
   .items-holder .item.grid-item {
     width: 100%;
     height: 50px; }
-    /* line 59, ../sass/mobile/_item.scss */
+    /* line 61, ../sass/mobile/_item.scss */
     .items-holder .item.grid-item .item-main .item-type {
       line-height: 40px; }
-    /* line 63, ../sass/mobile/_item.scss */
+    /* line 65, ../sass/mobile/_item.scss */
     .items-holder .item.grid-item .title {
       margin-right: 10px;
       line-height: 25px; }
-    /* line 67, ../sass/mobile/_item.scss */
+    /* line 69, ../sass/mobile/_item.scss */
     .items-holder .item.grid-item .details {
       margin-right: 10px;
       line-height: 0px; } }
@@ -424,15 +404,15 @@
   .items-holder .item.grid-item {
     width: 100%;
     height: 66.66667px; }
-    /* line 78, ../sass/mobile/_item.scss */
+    /* line 80, ../sass/mobile/_item.scss */
     .items-holder .item.grid-item .item-main .item-type {
       font-size: 30px;
       line-height: 50px; }
-    /* line 83, ../sass/mobile/_item.scss */
+    /* line 85, ../sass/mobile/_item.scss */
     .items-holder .item.grid-item .title {
       margin-right: 10px;
       line-height: 38px; }
-    /* line 87, ../sass/mobile/_item.scss */
+    /* line 89, ../sass/mobile/_item.scss */
     .items-holder .item.grid-item .details {
       margin-right: 10px;
       line-height: 0px; } }
