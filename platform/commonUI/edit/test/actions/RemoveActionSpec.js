/*****************************************************************************
 * Open MCT Web, Copyright (c) 2014-2015, United States Government
 * as represented by the Administrator of the National Aeronautics and Space
 * Administration. All rights reserved.
 *
 * Open MCT Web is licensed under the Apache License, Version 2.0 (the
 * "License"); you may not use this file except in compliance with the License.
 * You may obtain a copy of the License at
 * http://www.apache.org/licenses/LICENSE-2.0.
 *
 * Unless required by applicable law or agreed to in writing, software
 * distributed under the License is distributed on an "AS IS" BASIS, WITHOUT
 * WARRANTIES OR CONDITIONS OF ANY KIND, either express or implied. See the
 * License for the specific language governing permissions and limitations
 * under the License.
 *
 * Open MCT Web includes source code licensed under additional open source
 * licenses. See the Open Source Licenses file (LICENSES.md) included with
 * this source code distribution or the Licensing information page available
 * at runtime from the About dialog for additional information.
 *****************************************************************************/
/*global define,describe,it,expect,beforeEach,jasmine,spyOn*/

define(
    ["../../src/actions/RemoveAction"],
    function (RemoveAction) {
        "use strict";

        describe("The Remove action", function () {
            var mockQ,
                mockNavigationService,
                mockDomainObject,
                mockParent,
                mockChildObject,
                mockGrandchildObject,
<<<<<<< HEAD
                mockContext,
                mockChildContext,
                mockGrandchildContext,
=======
                mockRootObject,
                mockContext,
                mockChildContext,
                mockGrandchildContext,
                mockRootContext,
>>>>>>> 5230bdfc
                mockMutation,
                mockPersistence,
                mockType,
                actionContext,
                model,
                capabilities,
                action;

            function mockPromise(value) {
                return {
                    then: function (callback) {
                        return mockPromise(callback(value));
                    }
                };
            }

            beforeEach(function () {


                mockDomainObject = jasmine.createSpyObj(
                    "domainObject",
                    [ "getId", "getCapability" ]
                );
                mockChildObject = jasmine.createSpyObj(
                    "domainObject",
                    [ "getId", "getCapability" ]
                );
                mockGrandchildObject = jasmine.createSpyObj(
                    "domainObject",
                    [ "getId", "getCapability" ]
                );
<<<<<<< HEAD
=======
                mockRootObject = jasmine.createSpyObj(
                    "domainObject",
                    [ "getId", "getCapability" ]
                );
>>>>>>> 5230bdfc
                mockQ = { when: mockPromise };
                mockParent = {
                    getModel: function () {
                        return model;
                    },
                    getCapability: function (k) {
                        return capabilities[k];
                    },
                    useCapability: function (k, v) {
                        return capabilities[k].invoke(v);
                    }
                };
                mockContext = jasmine.createSpyObj("context", [ "getParent" ]);
                mockChildContext = jasmine.createSpyObj("context", [ "getParent" ]);
                mockGrandchildContext = jasmine.createSpyObj("context", [ "getParent" ]);
<<<<<<< HEAD
=======
                mockRootContext = jasmine.createSpyObj("context", [ "getParent" ]);
>>>>>>> 5230bdfc
                mockMutation = jasmine.createSpyObj("mutation", [ "invoke" ]);
                mockPersistence = jasmine.createSpyObj("persistence", [ "persist" ]);
                mockType = jasmine.createSpyObj("type", [ "hasFeature" ]);
                mockNavigationService = jasmine.createSpyObj(
                    "navigationService",
                    [
                        "getNavigation",
                        "setNavigation",
                        "addListener",
                        "removeListener"
                    ]
                );
                mockNavigationService.getNavigation.andReturn(mockDomainObject);
                
                
                mockDomainObject.getId.andReturn("test");
                mockDomainObject.getCapability.andReturn(mockContext);
                mockContext.getParent.andReturn(mockParent);
                mockType.hasFeature.andReturn(true);

                capabilities = {
                    mutation: mockMutation,
                    persistence: mockPersistence,
                    type: mockType
                };
                model = {
                    composition: [ "a", "test", "b" ]
                };

                actionContext = { domainObject: mockDomainObject };

                action = new RemoveAction(mockQ, mockNavigationService, actionContext);
            });

            it("only applies to objects with parents", function () {
                expect(RemoveAction.appliesTo(actionContext)).toBeTruthy();

                mockContext.getParent.andReturn(undefined);

                expect(RemoveAction.appliesTo(actionContext)).toBeFalsy();

                // Also verify that creatability was checked
                expect(mockType.hasFeature).toHaveBeenCalledWith('creation');
            });

            it("mutates the parent when performed", function () {
                action.perform();
                expect(mockMutation.invoke)
                    .toHaveBeenCalledWith(jasmine.any(Function));
            });

            it("changes composition from its mutation function", function () {
                var mutator, result;
                action.perform();
                mutator = mockMutation.invoke.mostRecentCall.args[0];
                result = mutator(model);

                // Should not have cancelled the mutation
                expect(result).not.toBe(false);

                // Simulate mutate's behavior (remove can either return a
                // new model or modify this one in-place)
                result = result || model;

                // Should have removed "test" - that was our
                // mock domain object's id.
                expect(result.composition).toEqual(["a", "b"]);

                // Finally, should have persisted
                expect(mockPersistence.persist).toHaveBeenCalled();
            });
            
            it("removes parent of object currently navigated to", function () {
<<<<<<< HEAD
                var mutator, result;
                
=======
>>>>>>> 5230bdfc
                // Navigates to child object
                mockNavigationService.getNavigation.andReturn(mockChildObject);
                
                // Test is id of object being removed
                // Child object has different id
                mockDomainObject.getId.andReturn("test");
                mockChildObject.getId.andReturn("not test");
                
                // Sets context for the child and domainObject
                mockDomainObject.getCapability.andReturn(mockContext);
                mockChildObject.getCapability.andReturn(mockChildContext);
                
                // Parents of child and domainObject are set
                mockContext.getParent.andReturn(mockParent);
                mockChildContext.getParent.andReturn(mockDomainObject);
                
                mockType.hasFeature.andReturn(true);
                
                action.perform();
                
                // Expects navigation to parent of domainObject (removed object)
                expect(mockNavigationService.setNavigation).toHaveBeenCalledWith(mockParent);
            });
            
            it("checks if removing object not in ascendent path (reaches ROOT)", function () {
                // Navigates to grandchild of ROOT
                mockNavigationService.getNavigation.andReturn(mockGrandchildObject);
                
                // domainObject (grandparent) is set as ROOT, child and grandchild
                // are set objects not being removed
<<<<<<< HEAD
                mockDomainObject.getId.andReturn("ROOT");
                mockChildObject.getId.andReturn("not test");
                mockGrandchildObject.getId.andReturn("not test");
                
                // Sets context for the grandchild, child, and domainObject
                mockDomainObject.getCapability.andReturn(mockContext);
                mockChildObject.getCapability.andReturn(mockChildContext);
                mockGrandchildObject.getCapability.andReturn(mockGrandchildContext);
                
                // Parents of grandchild, child, and domainObject are set
                mockContext.getParent.andReturn(mockParent);
                mockChildContext.getParent.andReturn(mockDomainObject);
=======
                mockDomainObject.getId.andReturn("test 1");
                mockRootObject.getId.andReturn("ROOT");
                mockChildObject.getId.andReturn("not test 2");
                mockGrandchildObject.getId.andReturn("not test 3");
                
                // Sets context for the grandchild, child, and domainObject
                mockRootObject.getCapability.andReturn(mockRootContext);
                mockChildObject.getCapability.andReturn(mockChildContext);
                mockGrandchildObject.getCapability.andReturn(mockGrandchildContext);
                
                // Parents of grandchild and child are set
                mockChildContext.getParent.andReturn(mockRootObject);
>>>>>>> 5230bdfc
                mockGrandchildContext.getParent.andReturn(mockChildObject);
                
                mockType.hasFeature.andReturn(true);
                
                action.perform();
                
                // Expects no navigation to occur
                expect(mockNavigationService.setNavigation).not.toHaveBeenCalled();
            });

        });
    }
);<|MERGE_RESOLUTION|>--- conflicted
+++ resolved
@@ -33,17 +33,11 @@
                 mockParent,
                 mockChildObject,
                 mockGrandchildObject,
-<<<<<<< HEAD
-                mockContext,
-                mockChildContext,
-                mockGrandchildContext,
-=======
                 mockRootObject,
                 mockContext,
                 mockChildContext,
                 mockGrandchildContext,
                 mockRootContext,
->>>>>>> 5230bdfc
                 mockMutation,
                 mockPersistence,
                 mockType,
@@ -75,13 +69,10 @@
                     "domainObject",
                     [ "getId", "getCapability" ]
                 );
-<<<<<<< HEAD
-=======
                 mockRootObject = jasmine.createSpyObj(
                     "domainObject",
                     [ "getId", "getCapability" ]
                 );
->>>>>>> 5230bdfc
                 mockQ = { when: mockPromise };
                 mockParent = {
                     getModel: function () {
@@ -97,10 +88,7 @@
                 mockContext = jasmine.createSpyObj("context", [ "getParent" ]);
                 mockChildContext = jasmine.createSpyObj("context", [ "getParent" ]);
                 mockGrandchildContext = jasmine.createSpyObj("context", [ "getParent" ]);
-<<<<<<< HEAD
-=======
                 mockRootContext = jasmine.createSpyObj("context", [ "getParent" ]);
->>>>>>> 5230bdfc
                 mockMutation = jasmine.createSpyObj("mutation", [ "invoke" ]);
                 mockPersistence = jasmine.createSpyObj("persistence", [ "persist" ]);
                 mockType = jasmine.createSpyObj("type", [ "hasFeature" ]);
@@ -174,11 +162,6 @@
             });
             
             it("removes parent of object currently navigated to", function () {
-<<<<<<< HEAD
-                var mutator, result;
-                
-=======
->>>>>>> 5230bdfc
                 // Navigates to child object
                 mockNavigationService.getNavigation.andReturn(mockChildObject);
                 
@@ -209,20 +192,6 @@
                 
                 // domainObject (grandparent) is set as ROOT, child and grandchild
                 // are set objects not being removed
-<<<<<<< HEAD
-                mockDomainObject.getId.andReturn("ROOT");
-                mockChildObject.getId.andReturn("not test");
-                mockGrandchildObject.getId.andReturn("not test");
-                
-                // Sets context for the grandchild, child, and domainObject
-                mockDomainObject.getCapability.andReturn(mockContext);
-                mockChildObject.getCapability.andReturn(mockChildContext);
-                mockGrandchildObject.getCapability.andReturn(mockGrandchildContext);
-                
-                // Parents of grandchild, child, and domainObject are set
-                mockContext.getParent.andReturn(mockParent);
-                mockChildContext.getParent.andReturn(mockDomainObject);
-=======
                 mockDomainObject.getId.andReturn("test 1");
                 mockRootObject.getId.andReturn("ROOT");
                 mockChildObject.getId.andReturn("not test 2");
@@ -235,7 +204,6 @@
                 
                 // Parents of grandchild and child are set
                 mockChildContext.getParent.andReturn(mockRootObject);
->>>>>>> 5230bdfc
                 mockGrandchildContext.getParent.andReturn(mockChildObject);
                 
                 mockType.hasFeature.andReturn(true);
