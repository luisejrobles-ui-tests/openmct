/*****************************************************************************
 * Open MCT, Copyright (c) 2014-2018, United States Government
 * as represented by the Administrator of the National Aeronautics and Space
 * Administration. All rights reserved.
 *
 * Open MCT is licensed under the Apache License, Version 2.0 (the
 * "License"); you may not use this file except in compliance with the License.
 * You may obtain a copy of the License at
 * http://www.apache.org/licenses/LICENSE-2.0.
 *
 * Unless required by applicable law or agreed to in writing, software
 * distributed under the License is distributed on an "AS IS" BASIS, WITHOUT
 * WARRANTIES OR CONDITIONS OF ANY KIND, either express or implied. See the
 * License for the specific language governing permissions and limitations
 * under the License.
 *
 * Open MCT includes source code licensed under additional open source
 * licenses. See the Open Source Licenses file (LICENSES.md) included with
 * this source code distribution or the Licensing information page available
 * at runtime from the About dialog for additional information.
 *****************************************************************************/
define(['zepto', '../../../../src/api/objects/object-utils.js'], function ($, objectUtils) {

    /**
     * The ImportAsJSONAction is available from context menus and allows a user
     * to import a previously exported domain object into any domain object
     * that has the composition capability.
     *
     * @implements {Action}
     * @constructor
     * @memberof platform/import-export
     */
    function ImportAsJSONAction(
        exportService,
        identifierService,
        dialogService,
        openmct,
        context
    ) {

        this.openmct = openmct;
        this.context = context;
        this.exportService = exportService;
        this.dialogService = dialogService;
        this.identifierService = identifierService;
        this.instantiate = openmct.$injector.get("instantiate");
    }

    ImportAsJSONAction.prototype.perform = function () {
        this.dialogService.getUserInput(this.getFormModel(), {})
            .then(function (form) {
                var objectTree = form.selectFile.body;
                if (this.validateJSON(objectTree)) {
                    this.importObjectTree(JSON.parse(objectTree));
                } else {
                    this.displayError();
                }
            }.bind(this));
    };

    ImportAsJSONAction.prototype.importObjectTree = function (objTree) {
        var parent = this.context.domainObject;
        var namespace = parent.useCapability('adapter').identifier.namespace;

        var tree = this.generateNewIdentifiers(objTree, namespace);
        var rootId = tree.rootId;

        var rootModel = tree.openmct[rootId];
        delete rootModel.persisted;

        var rootObj = this.instantiate(rootModel, rootId);
        var newStyleParent = parent.useCapability('adapter');
        var newStyleRootObj = rootObj.useCapability('adapter');

        if (this.openmct.composition.checkPolicy(newStyleParent, newStyleRootObj)) {
            // Instantiate all objects in tree with their newly generated ids,
            // adding each to its rightful parent's composition
            rootObj.getCapability("location").setPrimaryLocation(parent.getId());
            this.deepInstantiate(rootObj, tree.openmct, []);
            parent.getCapability("composition").add(rootObj);
        } else {
            var dialog = this.openmct.overlays.dialog({
                iconClass: 'alert',
                message: "We're sorry, but you cannot import that object type into this object.",
                buttons: [
                    {
                        label: "Ok",
                        emphasis: true,
                        callback: function () {
                            dialog.dismiss();
                        }
                    }
                ]
            });
        }
    };

    ImportAsJSONAction.prototype.deepInstantiate = function (parent, tree, seen) {
        // Traverses object tree, instantiates all domain object w/ new IDs and
        // adds to parent's composition
        if (parent.hasCapability("composition")) {
            var parentModel = parent.getModel();
            var newObj;

<<<<<<< HEAD
            seen.push(parent.getId());

            parentModel.composition.forEach(function (childId) {
                let keystring = this.openmct.objects.makeKeyString(childId);

                if (!tree[keystring] || seen.includes(keystring)) {
=======
            seen.push(this.getKeyString(parent.getId()));
            parentModel.composition.forEach(function (childId, index) {
                var childIdString = this.getKeyString(childId);
                if (!tree[childIdString] || seen.includes(childIdString)) {
>>>>>>> 419285c3
                    return;
                }
                let newModel = tree[keystring];
                delete newModel.persisted;

<<<<<<< HEAD
                newObj = this.instantiate(newModel, keystring);
                newObj.getCapability("location")
                    .setPrimaryLocation(tree[keystring].location);
=======
                newObj = this.instantiate(tree[childIdString], childIdString);
                // New object has not been persisted yet so clear persisted
                // timestamp from copied model.
                delete newObj.getModel().persisted;
                newObj.getCapability('persistence').persist();
>>>>>>> 419285c3
                this.deepInstantiate(newObj, tree, seen);
            }, this);
        }
    };

    ImportAsJSONAction.prototype.generateNewIdentifiers = function (tree, namespace) {
        // For each domain object in the file, generate new ID, replace in tree
        Object.keys(tree.openmct).forEach(function (domainObjectId) {
            let newId = {
                namespace: namespace,
                key: this.identifierService.generate()
            };

            let oldId = objectUtils.parseKeyString(domainObjectId);

            tree = this.rewriteId(oldId, newId, tree);
        }, this);
        return tree;
    };

    ImportAsJSONAction.prototype.getKeyString = function (identifier) {
        return this.openmct.objects.makeKeyString(identifier);
    };

    /**
     * Rewrites all instances of a given id in the tree with a newly generated
     * replacement to prevent collision.
     *
     * @private
     */
    ImportAsJSONAction.prototype.rewriteId = function (oldId, newId, tree) {
        let newIdKeyString = this.openmct.objects.makeKeyString(newId);
        let oldIdKeyString = this.openmct.objects.makeKeyString(oldId);
        tree = JSON.stringify(tree).replace(new RegExp(oldIdKeyString, 'g'), newIdKeyString);

        return JSON.parse(tree, (key, value) => {
            if (Object.prototype.hasOwnProperty.call(value, 'key') &&
                Object.prototype.hasOwnProperty.call(value, 'namespace') &&
                value.key === oldId.key &&
                value.namespace === oldId.namespace) {
                return newId
            } else {
                return value;
            }
        });
    };

    ImportAsJSONAction.prototype.getFormModel = function () {
        return {
            name: "Import as JSON",
            sections: [
                {
                    name: "Import A File",
                    rows: [
                        {
                            name: 'Select File',
                            key: 'selectFile',
                            control: 'file-input',
                            required: true,
                            text: 'Select File'
                        }
                    ]
                }
            ]
        };
    };

    ImportAsJSONAction.prototype.validateJSON = function (jsonString) {
        var json;
        try {
            json = JSON.parse(jsonString);
        } catch (e) {
            return false;
        }
        if (!json.openmct || !json.rootId) {
            return false;
        }
        return true;
    };

    ImportAsJSONAction.prototype.displayError = function () {
        var dialog,
            model = {
                title: "Invalid File",
                actionText:  "The selected file was either invalid JSON or was " +
                "not formatted properly for import into Open MCT.",
                severity: "error",
                options: [
                    {
                        label: "Ok",
                        callback: function () {
                            dialog.dismiss();
                        }
                    }
                ]
            };
        dialog = this.dialogService.showBlockingMessage(model);
    };

    ImportAsJSONAction.appliesTo = function (context) {
        return context.domainObject !== undefined &&
            context.domainObject.hasCapability("composition");
    };

    return ImportAsJSONAction;
});<|MERGE_RESOLUTION|>--- conflicted
+++ resolved
@@ -102,35 +102,20 @@
             var parentModel = parent.getModel();
             var newObj;
 
-<<<<<<< HEAD
             seen.push(parent.getId());
 
             parentModel.composition.forEach(function (childId) {
                 let keystring = this.openmct.objects.makeKeyString(childId);
 
                 if (!tree[keystring] || seen.includes(keystring)) {
-=======
-            seen.push(this.getKeyString(parent.getId()));
-            parentModel.composition.forEach(function (childId, index) {
-                var childIdString = this.getKeyString(childId);
-                if (!tree[childIdString] || seen.includes(childIdString)) {
->>>>>>> 419285c3
                     return;
                 }
                 let newModel = tree[keystring];
                 delete newModel.persisted;
 
-<<<<<<< HEAD
                 newObj = this.instantiate(newModel, keystring);
                 newObj.getCapability("location")
                     .setPrimaryLocation(tree[keystring].location);
-=======
-                newObj = this.instantiate(tree[childIdString], childIdString);
-                // New object has not been persisted yet so clear persisted
-                // timestamp from copied model.
-                delete newObj.getModel().persisted;
-                newObj.getCapability('persistence').persist();
->>>>>>> 419285c3
                 this.deepInstantiate(newObj, tree, seen);
             }, this);
         }
