--- conflicted
+++ resolved
@@ -6,14 +6,5 @@
     "platform/commonUI/edit",
     "platform/commonUI/dialog",
     "platform/commonUI/general",
-<<<<<<< HEAD
-    "platform/telemetry",
-    "platform/features/layout",
-    "platform/features/plot",
-
-    "example/generator",
-    "example/persistence"
-=======
     "platform/persistence"
->>>>>>> a6fc9bad
 ]