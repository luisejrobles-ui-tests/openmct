<template>
<div class="c-inspect-properties">
    <template v-if="isEditing">
        <div class="c-inspect-properties__header">
            Table Layout
        </div>
        <ul class="c-inspect-properties__section">
            <li class="c-inspect-properties__row">
                <div
                    class="c-inspect-properties__label"
                    title="Auto-size table"
                >
                    <label for="AutoSizeControl">Auto-size</label>
                </div>
                <div class="c-inspect-properties__value">
                    <input
                        id="AutoSizeControl"
                        type="checkbox"
                        :checked="configuration.autosize !== false"
                        @change="toggleAutosize()"
                    >
                </div>
            </li>
            <li class="c-inspect-properties__row">
                <div
                    class="c-inspect-properties__label"
                    title="Show or hide headers"
                >
                    <label for="header-visibility">Hide Header</label>
                </div>
                <div class="c-inspect-properties__value">
                    <input
                        id="header-visibility"
                        type="checkbox"
                        :checked="configuration.hideHeaders === true"
                        @change="toggleHeaderVisibility"
                    >
                </div>
            </li>
        </ul>
        <div class="c-inspect-properties__header">
            Table Column Visibility
        </div>
        <ul class="c-inspect-properties__section">
            <li
                v-for="(title, key) in headers"
                :key="key"
                class="c-inspect-properties__row"
            >
                <div
                    class="c-inspect-properties__label"
                    title="Show or hide column"
                >
                    <label :for="key + 'ColumnControl'">{{ title }}</label>
                </div>
                <div class="c-inspect-properties__value">
                    <input
                        :id="key + 'ColumnControl'"
                        type="checkbox"
                        :checked="configuration.hiddenColumns[key] !== true"
                        @change="toggleColumn(key)"
                    >
                </div>
            </li>
        </ul>
    </template>
</div>
</template>

<script>
import TelemetryTableColumn from '../TelemetryTableColumn';
import TelemetryTableUnitColumn from '../TelemetryTableUnitColumn';

export default {
    inject: ['tableConfiguration', 'openmct'],
    data() {
        return {
            headers: {},
            isEditing: this.openmct.editor.isEditing(),
            configuration: this.tableConfiguration.getConfiguration()
        };
    },
    mounted() {
        this.unlisteners = [];
        this.openmct.editor.on('isEditing', this.toggleEdit);
        let compositionCollection = this.openmct.composition.get(this.tableConfiguration.domainObject);

        compositionCollection.load()
            .then((composition) => {
                this.addColumnsForAllObjects(composition);
                this.updateHeaders(this.tableConfiguration.getAllHeaders());

                compositionCollection.on('add', this.addObject);
                this.unlisteners.push(compositionCollection.off.bind(compositionCollection, 'add', this.addObject));

                compositionCollection.on('remove', this.removeObject);
                this.unlisteners.push(compositionCollection.off.bind(compositionCollection, 'remove', this.removeObject));
            });
    },
    destroyed() {
        this.tableConfiguration.destroy();
        this.openmct.editor.off('isEditing', this.toggleEdit);
        this.unlisteners.forEach((unlisten) => unlisten());
    },
    methods: {
        updateHeaders(headers) {
            this.headers = headers;
        },
        toggleColumn(key) {
            let isHidden = this.configuration.hiddenColumns[key] === true;

            this.configuration.hiddenColumns[key] = !isHidden;
            this.tableConfiguration.updateConfiguration(this.configuration);
        },
        addObject(domainObject) {
            this.addColumnsForObject(domainObject, true);
            this.updateHeaders(this.tableConfiguration.getAllHeaders());
        },
        removeObject(objectIdentifier) {
            this.tableConfiguration.removeColumnsForObject(objectIdentifier, true);
            this.updateHeaders(this.tableConfiguration.getAllHeaders());
        },
        toggleEdit(isEditing) {
            this.isEditing = isEditing;
        },
        toggleAutosize() {
            this.configuration.autosize = !this.configuration.autosize;
            this.tableConfiguration.updateConfiguration(this.configuration);
        },
        addColumnsForAllObjects(objects) {
            objects.forEach(object => this.addColumnsForObject(object, false));
        },
        addColumnsForObject(telemetryObject) {
            let metadataValues = this.openmct.telemetry.getMetadata(telemetryObject).values();
            metadataValues.forEach(metadatum => {
                let column = new TelemetryTableColumn(this.openmct, metadatum);
                this.tableConfiguration.addSingleColumnForObject(telemetryObject, column);
                // if units are available, need to add columns to be hidden
<<<<<<< HEAD
                if(metadatum.unit !== undefined) {
=======
                if (metadatum.unit !== undefined) {
>>>>>>> 891fe0a3
                    let unitColumn = new TelemetryTableUnitColumn(this.openmct, metadatum);
                    this.tableConfiguration.addSingleColumnForObject(telemetryObject, unitColumn);
                }
            });
        },
        toggleHeaderVisibility() {
            let hideHeaders = this.configuration.hideHeaders;

            this.configuration.hideHeaders = !hideHeaders;
            this.tableConfiguration.updateConfiguration(this.configuration);
        }
    }
};
</script><|MERGE_RESOLUTION|>--- conflicted
+++ resolved
@@ -136,11 +136,7 @@
                 let column = new TelemetryTableColumn(this.openmct, metadatum);
                 this.tableConfiguration.addSingleColumnForObject(telemetryObject, column);
                 // if units are available, need to add columns to be hidden
-<<<<<<< HEAD
-                if(metadatum.unit !== undefined) {
-=======
                 if (metadatum.unit !== undefined) {
->>>>>>> 891fe0a3
                     let unitColumn = new TelemetryTableUnitColumn(this.openmct, metadatum);
                     this.tableConfiguration.addSingleColumnForObject(telemetryObject, unitColumn);
                 }
