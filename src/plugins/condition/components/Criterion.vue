<template>
<div class="u-contents">
    <div class="c-cdef__separator c-row-separator"></div>
    <span class="c-cdef__label">{{ setRowLabel }}</span>
    <span class="c-cdef__controls">
        <span class="c-cdef__control">
            <select ref="telemetrySelect"
                    v-model="criterion.telemetry"
                    @change="updateMetadataOptions"
            >
                <option value="">- Select Telemetry -</option>
                <option value="all">All Telemetry</option>
                <option value="any">Any Telemetry</option>
                <option v-for="telemetryOption in telemetry"
                        :key="telemetryOption.identifier.key"
                        :value="telemetryOption.identifier"
                >
                    {{ telemetryOption.name }}
                </option>
            </select>
        </span>
        <span v-if="criterion.telemetry"
              class="c-cdef__control"
        >
            <select v-model="criterion.metadata"
                    @change="updateOperations"
            >
                <option value="">- Select Field -</option>
                <option v-for="option in telemetryMetadataOptions"
                        :key="option.key"
                        :value="option.key"
                >
                    {{ option.name }}
                </option>
            </select>
        </span>
        <span v-if="criterion.telemetry && criterion.metadata"
              class="c-cdef__control"
        >
            <select v-model="criterion.operation"
                    @change="updateInputVisibilityAndValues"
            >
                <option value="">- Select Comparison -</option>
                <option v-for="option in filteredOps"
                        :key="option.name"
                        :value="option.name"
                >
                    {{ option.text }}
                </option>
            </select>
            <template v-if="!enumerations.length">
                <span v-for="(item, inputIndex) in inputCount"
                      :key="inputIndex"
                      class="c-cdef__control__inputs"
                >
                    <input v-model="criterion.input[inputIndex]"
                           class="c-cdef__control__input"
                           :type="setInputType"
                           @blur="persist"
                    >
                    <span v-if="inputIndex < inputCount-1">and</span>
                </span>
            </template>
            <span v-else>
                <span v-if="inputCount && criterion.operation"
                      class="c-cdef__control"
                >
                    <select v-model="criterion.input[0]"
                            @change="persist"
                    >
                        <option v-for="option in enumerations"
                                :key="option.string"
                                :value="option.value.toString()"
                        >
                            {{ option.string }}
                        </option>
                    </select>
                </span>
            </span>
        </span>
    </span>
</div>
</template>

<script>
import { OPERATIONS } from '../utils/operations';
import { INPUT_TYPES } from '../utils/operations';

export default {
    inject: ['openmct'],
    props: {
        criterion: {
            type: Object,
            required: true
        },
        telemetry: {
            type: Array,
            required: true,
            default: () => []
        },
        index: {
            type: Number,
            required: true
        },
        trigger: {
            type: String,
            required: true
        }
    },
    data() {
        return {
            telemetryMetadataOptions: [],
            operations: OPERATIONS,
            inputCount: 0,
            rowLabel: '',
            operationFormat: '',
            enumerations: [],
            inputTypes: INPUT_TYPES
        }
    },
    computed: {
        setRowLabel: function () {
            let operator = this.trigger === 'all' ? 'and ': 'or ';
            return (this.index !== 0 ? operator : '') + 'when';
        },
        filteredOps: function () {
            return this.operations.filter(op => op.appliesTo.indexOf(this.operationFormat) !== -1);
        },
        setInputType: function () {
            let type = '';
            for (let i = 0; i < this.filteredOps.length; i++) {
                if (this.criterion.operation === this.filteredOps[i].name) {
                    if (this.filteredOps[i].appliesTo.length) {
                        type = this.inputTypes[this.filteredOps[i].appliesTo[0]];
                    } else {
                        type = 'text'
                    }
                    break;
                }
            }
            return type;
        }
    },
    watch: {
        telemetry: {
            handler(newTelemetry, oldTelemetry) {
                this.checkTelemetry();
            },
            deep: true
        }
    },
    mounted() {
        this.updateMetadataOptions();
    },
    methods: {
        checkTelemetry() {
            if(this.criterion.telemetry) {
                if (this.criterion.telemetry === 'any' || this.criterion.telemetry === 'all') {
                    this.updateMetadataOptions();
                } else {
                    if (!this.telemetry.find((telemetryObj) => this.openmct.objects.areIdsEqual(this.criterion.telemetry, telemetryObj.identifier))) {
                        //telemetry being used was removed. So reset this criterion.
                        this.criterion.telemetry = '';
                        this.criterion.metadata = '';
                        this.criterion.input = [];
                        this.criterion.operation = '';
                        this.persist();
                    }
                }
            }
        },
        updateOperationFormat() {
            this.enumerations = [];
            let foundMetadata = this.telemetryMetadataOptions.find((value) => {
                return value.key === this.criterion.metadata;
            });
            if (foundMetadata) {
                if (foundMetadata.enumerations !== undefined) {
                    this.operationFormat = 'enum';
                    this.enumerations = foundMetadata.enumerations;
                } else if (foundMetadata.hints.hasOwnProperty('range')) {
                    this.operationFormat = 'number';
                } else if (foundMetadata.hints.hasOwnProperty('domain')) {
                    this.operationFormat = 'number';
                } else if (foundMetadata.key === 'name') {
                    this.operationFormat = 'string';
                } else {
                    this.operationFormat = 'string';
                }
            }
            this.updateInputVisibilityAndValues();
        },
        updateMetadataOptions(ev) {
            if (ev) {
                this.clearDependentFields(ev.target);
                this.persist();
            }
            if (this.criterion.telemetry) {
                const telemetry = (this.criterion.telemetry === 'all' || this.criterion.telemetry === 'any') ? this.telemetry : [{
                    identifier: this.criterion.telemetry
                }];

                let telemetryPromises = telemetry.map((telemetryObject) => this.openmct.objects.get(telemetryObject.identifier));
                Promise.all(telemetryPromises).then(telemetryObjects => {
                    this.telemetryMetadataOptions = [];
                    telemetryObjects.forEach(telemetryObject => {
                        let telemetryMetadata = this.openmct.telemetry.getMetadata(telemetryObject);
                        this.addMetaDataOptions(telemetryMetadata.values());
                    });
                    this.updateOperations();
                });
            }
        },
        addMetaDataOptions(options) {
            if (!this.telemetryMetadataOptions) {
                this.telemetryMetadataOptions = options;
            }
            options.forEach((option) => {
                const found = this.telemetryMetadataOptions.find((metadataOption) => {
                    return (metadataOption.key && (metadataOption.key === option.key)) && (metadataOption.name && (metadataOption.name === option.name))
                });
                if (!found) {
                    this.telemetryMetadataOptions.push(option);
                }
            });
        },
        updateOperations(ev) {
<<<<<<< HEAD
            this.updateOperationFormat();
=======
>>>>>>> 984bede4
            if (ev) {
                this.clearDependentFields(ev.target);
                this.persist();
            }
        },
        updateInputVisibilityAndValues(ev) {
            if (ev) {
<<<<<<< HEAD
                this.clearDependentFields();
=======
                if (this.enumerations.length) {
                    this.criterion.input = [this.enumerations[0].value.toString()];
                }
>>>>>>> 984bede4
                this.persist();
            }

            for (let i = 0; i < this.filteredOps.length; i++) {
                if (this.criterion.operation === this.filteredOps[i].name) {
                    this.inputCount = this.filteredOps[i].inputCount;
                }
            }
            if (!this.inputCount) {
                this.criterion.input = [];
            }
        },
        clearDependentFields(el) {
            if (el === this.$refs.telemetrySelect) {
                this.criterion.metadata = '';
<<<<<<< HEAD
                this.criterion.operation = '';
                this.criterion.input = this.enumerations.length ? [this.enumerations[0].value.toString()] : [];
                this.inputCount = 0;
            } else if (el === this.$refs.metadataSelect) {
                if (!this.filteredOps.find(operation => operation.name === this.criterion.operation)) {
                    this.criterion.operation = '';
                    this.criterion.input = this.enumerations.length ? [this.enumerations[0].value.toString()] : [];
                    this.inputCount = 0;
                }
            } else {
                if (this.enumerations.length && !this.criterion.input.length) {
                    this.criterion.input = [this.enumerations[0].value.toString()];
                }
                this.inputCount = 0;
            }
=======
            }
            this.criterion.operation = '';
            this.criterion.input = [];
            this.inputCount = 0;
>>>>>>> 984bede4
        },
        persist() {
            this.$emit('persist', this.criterion);
        }
    }
};
</script><|MERGE_RESOLUTION|>--- conflicted
+++ resolved
@@ -22,7 +22,8 @@
         <span v-if="criterion.telemetry"
               class="c-cdef__control"
         >
-            <select v-model="criterion.metadata"
+            <select ref="metadataSelect"
+                    v-model="criterion.metadata"
                     @change="updateOperations"
             >
                 <option value="">- Select Field -</option>
@@ -225,10 +226,7 @@
             });
         },
         updateOperations(ev) {
-<<<<<<< HEAD
             this.updateOperationFormat();
-=======
->>>>>>> 984bede4
             if (ev) {
                 this.clearDependentFields(ev.target);
                 this.persist();
@@ -236,13 +234,7 @@
         },
         updateInputVisibilityAndValues(ev) {
             if (ev) {
-<<<<<<< HEAD
                 this.clearDependentFields();
-=======
-                if (this.enumerations.length) {
-                    this.criterion.input = [this.enumerations[0].value.toString()];
-                }
->>>>>>> 984bede4
                 this.persist();
             }
 
@@ -258,10 +250,6 @@
         clearDependentFields(el) {
             if (el === this.$refs.telemetrySelect) {
                 this.criterion.metadata = '';
-<<<<<<< HEAD
-                this.criterion.operation = '';
-                this.criterion.input = this.enumerations.length ? [this.enumerations[0].value.toString()] : [];
-                this.inputCount = 0;
             } else if (el === this.$refs.metadataSelect) {
                 if (!this.filteredOps.find(operation => operation.name === this.criterion.operation)) {
                     this.criterion.operation = '';
@@ -274,12 +262,6 @@
                 }
                 this.inputCount = 0;
             }
-=======
-            }
-            this.criterion.operation = '';
-            this.criterion.input = [];
-            this.inputCount = 0;
->>>>>>> 984bede4
         },
         persist() {
             this.$emit('persist', this.criterion);
