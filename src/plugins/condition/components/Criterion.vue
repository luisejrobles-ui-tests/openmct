--- conflicted
+++ resolved
@@ -182,11 +182,7 @@
             }
         },
         updateOperations(ev) {
-<<<<<<< HEAD
-            if (ev) {
-=======
             if (ev.target === this.$ref.telemetrySelect) {
->>>>>>> 23ec8386
                 this.clearDependentFields(ev.target);
                 this.persist();
             }
