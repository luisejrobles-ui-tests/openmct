--- conflicted
+++ resolved
@@ -67,11 +67,8 @@
                                        :current-condition-identifier="currentConditionIdentifier"
                                        :condition-index="index"
                                        @updateCurrentCondition="updateCurrentCondition"
+                                       @clone-condition="cloneCondition"
                                        @removeCondition="removeCondition"
-<<<<<<< HEAD
-                                       @clone-condition="cloneCondition"
-=======
->>>>>>> 67919ece
                                        @conditionResultUpdated="handleConditionResult"
                                        @setMoveIndex="setMoveIndex"
                         />
@@ -210,7 +207,6 @@
                 this.telemetryObjs.splice(index, 1);
             }
         },
-<<<<<<< HEAD
         /*
             Adds a condition to list via programatic creation of default for initial list, manual
             creation via Add Condition button, or duplication via button in title bar of condition.
@@ -229,15 +225,8 @@
                 this.conditionCollection.unshift(conditionDomainObject.identifier);
             } else {
                 this.conditionCollection.splice(index + 1, 0, conditionDomainObject.identifier);
-            }            this.persist();
-=======
-        addCondition(event, isDefault) {
-            let conditionDomainObject = this.getConditionDomainObject(!!isDefault);
-            //persist the condition domain object so that we can do an openmct.objects.get on it and only persist the identifier in the conditionCollection of conditionSet
-            this.openmct.objects.mutate(conditionDomainObject, 'created', new Date());
-            this.conditionCollection.unshift(conditionDomainObject.identifier);
+            }
             this.persist();
->>>>>>> 67919ece
         },
         updateCurrentCondition(identifier) {
             this.currentConditionIdentifier = identifier;
@@ -260,35 +249,13 @@
                     namespace: this.domainObject.identifier.namespace,
                     key: uuid()
                 },
-<<<<<<< HEAD
                 definition: isClone ? definition: definitionTemplate,
-=======
-                definition: {
-                    name: isDefault ? 'Default' : 'Unnamed Condition',
-                    output: 'false',
-                    trigger: 'any',
-                    criteria: isDefault ? [] : [{
-                        operation: '',
-                        input: '',
-                        metaDataKey: '',
-                        key: ''
-                    }]
-                },
->>>>>>> 67919ece
                 summary: 'summary description'
             };
             let conditionDomainObjectKeyString = this.openmct.objects.makeKeyString(conditionObj.identifier);
             let newDomainObject = this.instantiate(conditionObj, conditionDomainObjectKeyString);
 
             return newDomainObject.useCapability('adapter');
-<<<<<<< HEAD
-=======
-        },
-        updateCondition(updatedCondition) {
-            //TODO: this should only happen for reordering
-            let index = _.findIndex(this.conditions, (condition) => condition.id === updatedCondition.id);
-            this.conditions[index] = updatedCondition;
->>>>>>> 67919ece
         },
         removeCondition(identifier) {
             let index = _.findIndex(this.conditionCollection, (condition) => {
@@ -306,15 +273,12 @@
                 this.$set(this.conditionCollection, reorderEvent.newIndex, oldConditions[reorderEvent.oldIndex]);
             });
             this.persist();
-<<<<<<< HEAD
         },
         cloneCondition(condition) {
             this.openmct.objects.get(condition.identifier).then((obj) => {
                 obj.definition.name = 'Copy of ' + obj.definition.name;
                 this.addCondition(null, false, true, obj.definition, condition.index);
             });
-=======
->>>>>>> 67919ece
         },
         persist() {
             this.openmct.objects.mutate(this.domainObject, 'configuration.conditionCollection', this.conditionCollection);
