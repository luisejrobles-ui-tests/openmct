/*****************************************************************************
 * Open MCT, Copyright (c) 2014-2018, United States Government
 * as represented by the Administrator of the National Aeronautics and Space
 * Administration. All rights reserved.
 *
 * Open MCT is licensed under the Apache License, Version 2.0 (the
 * "License"); you may not use this file except in compliance with the License.
 * You may obtain a copy of the License at
 * http://www.apache.org/licenses/LICENSE-2.0.
 *
 * Unless required by applicable law or agreed to in writing, software
 * distributed under the License is distributed on an "AS IS" BASIS, WITHOUT
 * WARRANTIES OR CONDITIONS OF ANY KIND, either express or implied. See the
 * License for the specific language governing permissions and limitations
 * under the License.
 *
 * Open MCT includes source code licensed under additional open source
 * licenses. See the Open Source Licenses file (LICENSES.md) included with
 * this source code distribution or the Licensing information page available
 * at runtime from the About dialog for additional information.
 *****************************************************************************/

<template>
<div class="c-lad-table-wrapper">
    <table class="c-table c-lad-table">
        <thead>
            <tr>
                <th>Name</th>
                <th>Timestamp</th>
                <th>Value</th>
                <th v-if="hasUnits">Unit</th>
            </tr>
        </thead>
        <tbody>
            <lad-row
                v-for="item in items"
                :key="item.key"
                :domain-object="item.domainObject"
                :has-units="hasUnits"
            />
        </tbody>
    </table>
</div>
</template>

<script>
import LadRow from './LADRow.vue';

export default {
    inject: ['openmct', 'domainObject', 'objectPath'],
    components: {
        LadRow
    },
    data() {
        return {
            items: []
        };
    },
    computed: {
        hasUnits() {
            let itemsWithUnits = this.items.filter((item) => {
                let metadata = this.openmct.telemetry.getMetadata(item.domainObject);

                return this.metadataHasUnits(metadata.valueMetadatas);

            });

            return itemsWithUnits.length !== 0;
        }
    },
    computed: {
        hasUnits() {
            let itemsWithUnits = this.items.filter((item) => {
                let metadata = this.openmct.telemetry.getMetadata(item.domainObject);
                return this.metadataHasUnits(metadata.valueMetadatas);

            });
            return itemsWithUnits.length !== 0;
        }
    },
    mounted() {
        this.composition = this.openmct.composition.get(this.domainObject);
        this.composition.on('add', this.addItem);
        this.composition.on('remove', this.removeItem);
        this.composition.on('reorder', this.reorder);
        this.composition.load();
    },
    destroyed() {
        this.composition.off('add', this.addItem);
        this.composition.off('remove', this.removeItem);
        this.composition.off('reorder', this.reorder);
    },
    methods: {
        addItem(domainObject) {
            let item = {};
            item.domainObject = domainObject;
            item.key = this.openmct.objects.makeKeyString(domainObject.identifier);

            this.items.push(item);
        },
        removeItem(identifier) {
            let index = this.items.findIndex(item => this.openmct.objects.makeKeyString(identifier) === item.key);

            this.items.splice(index, 1);
        },
        reorder(reorderPlan) {
            let oldItems = this.items.slice();
            reorderPlan.forEach((reorderEvent) => {
                this.$set(this.items, reorderEvent.newIndex, oldItems[reorderEvent.oldIndex]);
            });
        },
        metadataHasUnits(valueMetadatas) {
            let metadataWithUnits = valueMetadatas.filter(metadatum => metadatum.unit);
<<<<<<< HEAD
=======

>>>>>>> 891fe0a3
            return metadataWithUnits.length > 0;
        }
    }
};
</script><|MERGE_RESOLUTION|>--- conflicted
+++ resolved
@@ -111,10 +111,7 @@
         },
         metadataHasUnits(valueMetadatas) {
             let metadataWithUnits = valueMetadatas.filter(metadatum => metadatum.unit);
-<<<<<<< HEAD
-=======
 
->>>>>>> 891fe0a3
             return metadataWithUnits.length > 0;
         }
     }
